--- conflicted
+++ resolved
@@ -57,13 +57,8 @@
 	github.com/prometheus/client_model v0.5.0 // indirect
 	github.com/prometheus/procfs v0.12.0 // indirect
 	github.com/rjeczalik/notify v0.9.3 // indirect
-<<<<<<< HEAD
-	golang.org/x/net v0.17.0 // indirect
-	golang.org/x/sys v0.16.0 // indirect
-=======
 	golang.org/x/net v0.23.0 // indirect
 	golang.org/x/sys v0.18.0 // indirect
->>>>>>> 6588f049
 	golang.org/x/text v0.14.0 // indirect
 	google.golang.org/protobuf v1.32.0 // indirect
 	gopkg.in/karalabe/cookiejar.v2 v2.0.0-20150724131613-8dcd6a7f4951 // indirect
