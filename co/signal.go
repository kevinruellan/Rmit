// Copyright (c) 2018 The VeChainThor developers

// Distributed under the GNU Lesser General Public License v3.0 software license, see the accompanying
// file LICENSE or <https://www.gnu.org/licenses/lgpl-3.0.html>

package co

import (
	"sync"
)

type SignalData struct {
	Data interface{}
}

// Waiter provides channel to wait for.
type Waiter interface {
	C() <-chan SignalData
}

// Signal a rendezvous point for goroutines waiting for or announcing the occurrence of an event.
// It's more friendly than sync.Cond, since it's channel based. That means you can do channel selection
// to wait for an event.
type Signal struct {
<<<<<<< HEAD
	l       sync.Mutex
	waiters []chan SignalData // Track all active waiters
=======
	l  sync.Mutex
	ch chan bool
}

func (s *Signal) init() {
	if s.ch == nil {
		s.ch = make(chan bool, 1)
	}
>>>>>>> eeb67747
}

// Broadcast wakes all goroutines that are waiting on s.
func (s *Signal) Broadcast(data interface{}) {
	s.l.Lock()
	defer s.l.Unlock()

	signalData := SignalData{Data: data}

	for _, ch := range s.waiters {
		select {
		case ch <- signalData: // Send to each waiter
		default:
		}
	}
}

// NewWaiter create a Waiter object for acquiring channel to wait for.
func (s *Signal) NewWaiter() Waiter {
	s.l.Lock()
	defer s.l.Unlock()

	ch := make(chan SignalData, 1) // Create a new buffered channel for each waiter
	s.waiters = append(s.waiters, ch)

	return waiterFunc(func() <-chan SignalData {
		return ch
	})
}

type waiterFunc func() <-chan SignalData

func (w waiterFunc) C() <-chan SignalData {
	return w()
}<|MERGE_RESOLUTION|>--- conflicted
+++ resolved
@@ -22,19 +22,8 @@
 // It's more friendly than sync.Cond, since it's channel based. That means you can do channel selection
 // to wait for an event.
 type Signal struct {
-<<<<<<< HEAD
 	l       sync.Mutex
 	waiters []chan SignalData // Track all active waiters
-=======
-	l  sync.Mutex
-	ch chan bool
-}
-
-func (s *Signal) init() {
-	if s.ch == nil {
-		s.ch = make(chan bool, 1)
-	}
->>>>>>> eeb67747
 }
 
 // Broadcast wakes all goroutines that are waiting on s.
