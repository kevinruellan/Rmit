--- conflicted
+++ resolved
@@ -127,11 +127,7 @@
 		engine: engine,
 		trieBackend: &backend{
 			Store:            engine,
-<<<<<<< HEAD
-			Cache:            nil,
-=======
 			Cache:            &dummyCache{},
->>>>>>> 571f607f
 			HistPtnFactor:    1,
 			DedupedPtnFactor: 1,
 			CachedNodeTTL:    32,
