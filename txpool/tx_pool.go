--- conflicted
+++ resolved
@@ -130,12 +130,8 @@
 					p.executables.Store(executables)
 				}
 
-<<<<<<< HEAD
+				metricTxPoolGauge().GaugeWithLabel(0-int64(removed), map[string]string{"source": "washed", "total": "true"})
 				p.logger.Debug("wash done", ctx...)
-=======
-				metricTxPoolGauge().GaugeWithLabel(0-int64(removed), map[string]string{"source": "washed", "total": "true"})
-				log.Debug("wash done", ctx...)
->>>>>>> e565762a
 			}
 		}
 	}
@@ -312,12 +308,8 @@
 // Remove removes tx from pool by its Hash.
 func (p *TxPool) Remove(txHash thor.Bytes32, txID thor.Bytes32) bool {
 	if p.all.RemoveByHash(txHash) {
-<<<<<<< HEAD
+		metricTxPoolGauge().GaugeWithLabel(-1, map[string]string{"source": "n/a", "total": "true"})
 		p.logger.Debug("tx removed", "id", txID)
-=======
-		metricTxPoolGauge().GaugeWithLabel(-1, map[string]string{"source": "n/a", "total": "true"})
-		log.Debug("tx removed", "id", txID)
->>>>>>> e565762a
 		return true
 	}
 	return false
