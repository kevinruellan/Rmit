--- conflicted
+++ resolved
@@ -132,13 +132,8 @@
 					p.executables.Store(executables)
 				}
 
-<<<<<<< HEAD
 				metricTxPoolGauge().AddWithLabel(0-int64(removed), map[string]string{"source": "washed", "total": "true"})
-				log.Debug("wash done", ctx...)
-=======
-				metricTxPoolGauge().GaugeWithLabel(0-int64(removed), map[string]string{"source": "washed", "total": "true"})
 				logger.Debug("wash done", ctx...)
->>>>>>> 6c62498d
 			}
 		}
 	}
@@ -315,13 +310,8 @@
 // Remove removes tx from pool by its Hash.
 func (p *TxPool) Remove(txHash thor.Bytes32, txID thor.Bytes32) bool {
 	if p.all.RemoveByHash(txHash) {
-<<<<<<< HEAD
 		metricTxPoolGauge().AddWithLabel(-1, map[string]string{"source": "n/a", "total": "true"})
-		log.Debug("tx removed", "id", txID)
-=======
-		metricTxPoolGauge().GaugeWithLabel(-1, map[string]string{"source": "n/a", "total": "true"})
 		logger.Debug("tx removed", "id", txID)
->>>>>>> 6c62498d
 		return true
 	}
 	return false
