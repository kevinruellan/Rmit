--- conflicted
+++ resolved
@@ -117,7 +117,6 @@
 }
 
 func TestForkVIP191(t *testing.T) {
-<<<<<<< HEAD
 	db := muxdb.NewMem()
 
 	launchTime := uint64(time.Now().Unix())
@@ -140,37 +139,6 @@
 			return nil
 		}).
 		Build(stater)
-=======
-	// kv, _ := lvldb.NewMem()
-	// defer kv.Close()
-
-	// launchTime := uint64(time.Now().Unix())
-	// a1 := genesis.DevAccounts()[0]
-	// stateCreator := state.NewCreator(kv)
-
-	// b0, _, err := new(genesis.Builder).
-	// 	GasLimit(thor.InitialGasLimit).
-	// 	Timestamp(launchTime).
-	// 	State(func(state *state.State) error {
-	// 		// setup builtin contracts
-	// 		state.SetCode(builtin.Authority.Address, builtin.Authority.RuntimeBytecodes())
-	// 		state.SetCode(builtin.Extension.Address, builtin.Extension.RuntimeBytecodes())
-
-	// 		bal, _ := new(big.Int).SetString("1000000000000000000000000000", 10)
-	// 		state.SetBalance(a1.Address, bal)
-	// 		state.SetEnergy(a1.Address, bal, launchTime)
-
-	// 		_ = builtin.Authority.Native(state).Add(a1.Address, a1.Address, thor.BytesToBytes32([]byte{}))
-	// 		return nil
-	// 	}).
-	// 	Build(stateCreator)
-
-	// if err != nil {
-	// 	t.Fatal(err)
-	// }
-
-	// c, _ := chain.New(kv, b0)
->>>>>>> 77ca1929
 
 	// best := c.BestBlock()
 	// p := packer.New(c, stateCreator, a1.Address, &a1.Address, thor.ForkConfig{
@@ -181,24 +149,15 @@
 	// 	t.Fatal(err)
 	// }
 
-<<<<<<< HEAD
 	repo, _ := chain.NewRepository(db, b0)
 
 	best := repo.BestBlock()
 	p := packer.New(repo, stater, a1.Address, &a1.Address, thor.ForkConfig{
-=======
-	// blk, stage, receipts, err := flow.Pack(a1.PrivateKey)
-	// root, _ := stage.Commit()
-	// assert.Equal(t, root, blk.Header().StateRoot())
-
-	tc, err := consensus.NewTempChain(thor.ForkConfig{
->>>>>>> 77ca1929
 		VIP191: 1,
 	})
 	if err != nil {
 		t.Fatal(err)
 	}
-<<<<<<< HEAD
 
 	blk, stage, receipts, err := flow.Pack(a1.PrivateKey)
 	root, _ := stage.Commit()
@@ -214,46 +173,12 @@
 	}
 
 	headState := state.New(db, blk.Header().StateRoot())
-=======
-	if err := tc.NewBlock(2, nil); err != nil {
-		t.Fatal(err)
-	}
-	if err := tc.CommitNewBlock(); err != nil {
-		t.Fatal(err)
-	}
-
-	// _, _, err = consensus.New(c, stateCreator, thor.ForkConfig{}).Process(blk, uint64(time.Now().Unix()*2))
-	// if err != nil {
-	// 	t.Fatal(err)
-	// }
-
-	// if _, err := c.AddBlock(blk, receipts); err != nil {
-	// 	t.Fatal(err)
-	// }
-
-	// headState, err := state.NewCreator(kv).NewState(blk.Header().StateRoot())
-
-	blk := tc.Original
-	headState, err := tc.StateCreator.NewState(blk.Header().StateRoot())
-	if err != nil {
-		t.Fatal(err)
-	}
->>>>>>> 77ca1929
 
 	assert.Equal(t, M(builtin.Extension.V2.RuntimeBytecodes(), nil), M(headState.GetCode(builtin.Extension.Address)))
 
-<<<<<<< HEAD
 	geneState := state.New(db, b0.Header().StateRoot())
 
 	assert.Equal(t, M(builtin.Extension.RuntimeBytecodes(), nil), M(geneState.GetCode(builtin.Extension.Address)))
-=======
-	// geneState, err := state.NewCreator(kv).NewState(b0.Header().StateRoot())
-	geneState, err := tc.StateCreator.NewState(tc.GenesisBlock.Header().StateRoot())
-	if err != nil {
-		t.Fatal(err)
-	}
-	assert.Equal(t, geneState.GetCode(builtin.Extension.Address), builtin.Extension.RuntimeBytecodes())
->>>>>>> 77ca1929
 }
 
 func TestBlocklist(t *testing.T) {
