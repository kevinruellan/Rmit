// Copyright (c) 2018 The VeChainThor developers

// Distributed under the GNU Lesser General Public License v3.0 software license, see the accompanying
// file LICENSE or <https://www.gnu.org/licenses/lgpl-3.0.html>

package logdb

import (
	"context"
	"crypto/rand"
	"math/big"
	"testing"

	"github.com/ethereum/go-ethereum/common"
	"github.com/ethereum/go-ethereum/crypto"
	"github.com/stretchr/testify/assert"
	"github.com/vechain/thor/v2/block"
	"github.com/vechain/thor/v2/thor"
	"github.com/vechain/thor/v2/tx"
)

func newTx() *tx.Transaction {
	tx := new(tx.Builder).Build()
	pk, _ := crypto.GenerateKey()

	sig, _ := crypto.Sign(tx.Hash().Bytes(), pk)
	return tx.WithSignature(sig)
}

func randAddress() (addr thor.Address) {
	rand.Read(addr[:])
	return
}

func randBytes32() (b thor.Bytes32) {
	rand.Read(b[:])
	return
}

func newReceipt() *tx.Receipt {
	return &tx.Receipt{
		Outputs: []*tx.Output{
			{
				Events: tx.Events{{
					Address: randAddress(),
					Topics:  []thor.Bytes32{randBytes32()},
					Data:    randBytes32().Bytes(),
				}},
				Transfers: tx.Transfers{{
					Sender:    randAddress(),
					Recipient: randAddress(),
					Amount:    new(big.Int).SetBytes(randAddress().Bytes()),
				}},
			},
		},
	}
}

func newEventOnlyReceipt() *tx.Receipt {
	return &tx.Receipt{
		Outputs: []*tx.Output{
			{
				Events: tx.Events{{
					Address: randAddress(),
					Topics:  []thor.Bytes32{randBytes32()},
					Data:    randBytes32().Bytes(),
				}},
			},
		},
	}
}

func newTransferOnlyReceipt() *tx.Receipt {
	return &tx.Receipt{
		Outputs: []*tx.Output{
			{
				Transfers: tx.Transfers{{
					Sender:    randAddress(),
					Recipient: randAddress(),
					Amount:    new(big.Int).SetBytes(randAddress().Bytes()),
				}},
			},
		},
	}
}

type eventLogs []*Event

func (logs eventLogs) Filter(f func(ev *Event) bool) (ret eventLogs) {
	for _, ev := range logs {
		if f(ev) {
			ret = append(ret, ev)
		}
	}
	return
}

func (logs eventLogs) Reverse() (ret eventLogs) {
	for i := len(logs) - 1; i >= 0; i-- {
		ret = append(ret, logs[i])
	}
	return
}

type transferLogs []*Transfer

func (logs transferLogs) Filter(f func(tr *Transfer) bool) (ret transferLogs) {
	for _, tr := range logs {
		if f(tr) {
			ret = append(ret, tr)
		}
	}
	return
}

func (logs transferLogs) Reverse() (ret transferLogs) {
	for i := len(logs) - 1; i >= 0; i-- {
		ret = append(ret, logs[i])
	}
	return
}

func TestEvents(t *testing.T) {
	db, err := NewMem()
	if err != nil {
		t.Fatal(err)
	}
	defer db.Close()

	b := new(block.Builder).Build()

	var allEvents eventLogs
	var allTransfers transferLogs

	for i := 0; i < 100; i++ {
		b = new(block.Builder).
			ParentID(b.Header().ID()).
			Transaction(newTx()).
			Transaction(newTx()).
			Build()
		receipts := tx.Receipts{newReceipt(), newReceipt()}

		for j := 0; j < len(receipts); j++ {
			tx := b.Transactions()[j]
			receipt := receipts[j]
			origin, _ := tx.Origin()
			allEvents = append(allEvents, &Event{
				BlockNumber: b.Header().Number(),
<<<<<<< HEAD
				Index:       uint32(j),
=======
				LogIndex:    uint32(0),
>>>>>>> a2a74f82
				TxIndex:     uint32(j),
				BlockID:     b.Header().ID(),
				BlockTime:   b.Header().Timestamp(),
				TxID:        tx.ID(),
				TxOrigin:    origin,
				ClauseIndex: 0,
				Address:     receipt.Outputs[0].Events[0].Address,
				Topics:      [5]*thor.Bytes32{&receipt.Outputs[0].Events[0].Topics[0]},
				Data:        receipt.Outputs[0].Events[0].Data,
			})

			allTransfers = append(allTransfers, &Transfer{
				BlockNumber: b.Header().Number(),
				LogIndex:    uint32(0),
				TxIndex:     uint32(j),
				BlockID:     b.Header().ID(),
				BlockTime:   b.Header().Timestamp(),
				TxID:        tx.ID(),
				TxOrigin:    origin,
				ClauseIndex: 0,
				Sender:      receipt.Outputs[0].Transfers[0].Sender,
				Recipient:   receipt.Outputs[0].Transfers[0].Recipient,
				Amount:      receipt.Outputs[0].Transfers[0].Amount,
			})
		}

		w := db.NewWriter()
		if err := w.Write(b, receipts); err != nil {
			t.Fatal(err)
		}

		if err := w.Commit(); err != nil {
			t.Fatal(err)
		}
	}

	{
		tests := []struct {
			name string
			arg  *EventFilter
			want eventLogs
		}{
			{"query all events", &EventFilter{}, allEvents},
			{"query all events with nil option", nil, allEvents},
			{"query all events asc", &EventFilter{Order: ASC}, allEvents},
			{"query all events desc", &EventFilter{Order: DESC}, allEvents.Reverse()},
			{"query all events limit offset", &EventFilter{Options: &Options{Offset: 1, Limit: 10}}, allEvents[1:11]},
			{"query all events range", &EventFilter{Range: &Range{From: 10, To: 20}}, allEvents.Filter(func(ev *Event) bool { return ev.BlockNumber >= 10 && ev.BlockNumber <= 20 })},
			{"query events with range and desc", &EventFilter{Range: &Range{From: 10, To: 20}, Order: DESC}, allEvents.Filter(func(ev *Event) bool { return ev.BlockNumber >= 10 && ev.BlockNumber <= 20 }).Reverse()},
			{"query events with limit with desc", &EventFilter{Order: DESC, Options: &Options{Limit: 10}}, allEvents.Reverse()[0:10]},
			{"query all events with criteria", &EventFilter{CriteriaSet: []*EventCriteria{{Address: &allEvents[1].Address}}}, allEvents.Filter(func(ev *Event) bool {
				return ev.Address == allEvents[1].Address
			})},
			{"query all events with multi-criteria", &EventFilter{CriteriaSet: []*EventCriteria{{Address: &allEvents[1].Address}, {Topics: [5]*thor.Bytes32{allEvents[2].Topics[0]}}, {Topics: [5]*thor.Bytes32{allEvents[3].Topics[0]}}}}, allEvents.Filter(func(ev *Event) bool {
				return ev.Address == allEvents[1].Address || *ev.Topics[0] == *allEvents[2].Topics[0] || *ev.Topics[0] == *allEvents[3].Topics[0]
			})},
		}

		for _, tt := range tests {
			t.Run(tt.name, func(t *testing.T) {
				got, err := db.FilterEvents(context.Background(), tt.arg)
				assert.Nil(t, err)
				assert.Equal(t, tt.want, eventLogs(got))
			})
		}
	}

	{
		tests := []struct {
			name string
			arg  *TransferFilter
			want transferLogs
		}{
			{"query all transfers", &TransferFilter{}, allTransfers},
			{"query all transfers with nil option", nil, allTransfers},
			{"query all transfers asc", &TransferFilter{Order: ASC}, allTransfers},
			{"query all transfers desc", &TransferFilter{Order: DESC}, allTransfers.Reverse()},
			{"query all transfers limit offset", &TransferFilter{Options: &Options{Offset: 1, Limit: 10}}, allTransfers[1:11]},
			{"query all transfers range", &TransferFilter{Range: &Range{From: 10, To: 20}}, allTransfers.Filter(func(tr *Transfer) bool { return tr.BlockNumber >= 10 && tr.BlockNumber <= 20 })},
			{"query transfers with range and desc", &TransferFilter{Range: &Range{From: 10, To: 20}, Order: DESC}, allTransfers.Filter(func(tr *Transfer) bool { return tr.BlockNumber >= 10 && tr.BlockNumber <= 20 }).Reverse()},
			{"query transfers with limit with desc", &TransferFilter{Order: DESC, Options: &Options{Limit: 10}}, allTransfers.Reverse()[0:10]},
			{"query all transfers with criteria", &TransferFilter{CriteriaSet: []*TransferCriteria{{Sender: &allTransfers[1].Sender}}}, allTransfers.Filter(func(tr *Transfer) bool {
				return tr.Sender == allTransfers[1].Sender
			})},
			{"query all transfers with multi-criteria", &TransferFilter{CriteriaSet: []*TransferCriteria{{Sender: &allTransfers[1].Sender}, {Recipient: &allTransfers[2].Recipient}}}, allTransfers.Filter(func(tr *Transfer) bool {
				return tr.Sender == allTransfers[1].Sender || tr.Recipient == allTransfers[2].Recipient
			})},
		}

		for _, tt := range tests {
			t.Run(tt.name, func(t *testing.T) {
				got, err := db.FilterTransfers(context.Background(), tt.arg)
				assert.Nil(t, err)
				assert.Equal(t, tt.want, transferLogs(got))
			})
		}
	}
}

// TestLogDB_NewestBlockID performs a series of read/write tests on the NewestBlockID functionality of the
// It validates the correctness of the NewestBlockID method under various scenarios.
func TestLogDB_NewestBlockID(t *testing.T) {
	db, err := NewMem()
	if err != nil {
		t.Fatal(err)
	}
	defer db.Close()

	b := new(block.Builder).Build()

	b = new(block.Builder).
		ParentID(b.Header().ID()).
		Transaction(newTx()).
		Build()
	receipts := tx.Receipts{newReceipt()}

	w := db.NewWriter()
	if err := w.Write(b, receipts); err != nil {
		t.Fatal(err)
	}
	if err := w.Commit(); err != nil {
		t.Fatal(err)
	}

	tests := []struct {
		name    string
		prepare func() (thor.Bytes32, error)
	}{
		{
			"newest block id",
			func() (thor.Bytes32, error) {
				return b.Header().ID(), nil
			},
		}, {
			"add empty block, best should remain unchanged",
			func() (thor.Bytes32, error) {
				wanted := b.Header().ID()
				b = new(block.Builder).ParentID(b.Header().ID()).Build()
				receipts = tx.Receipts{}

				w := db.NewWriter()
				if err := w.Write(b, receipts); err != nil {
					return thor.Bytes32{}, nil
				}
				if err := w.Commit(); err != nil {
					return thor.Bytes32{}, nil
				}
				return wanted, nil
			},
		},
		{
			"add both event and transfer, best should change",
			func() (thor.Bytes32, error) {
				b = new(block.Builder).
					ParentID(b.Header().ID()).
					Transaction(newTx()).
					Build()
				receipts := tx.Receipts{newReceipt()}

				w := db.NewWriter()
				if err := w.Write(b, receipts); err != nil {
					return thor.Bytes32{}, nil
				}
				if err := w.Commit(); err != nil {
					return thor.Bytes32{}, nil
				}
				return b.Header().ID(), nil
			},
		},
		{
			"add event only, best should change",
			func() (thor.Bytes32, error) {
				b = new(block.Builder).
					ParentID(b.Header().ID()).
					Transaction(newTx()).
					Build()
				receipts := tx.Receipts{newEventOnlyReceipt()}

				w := db.NewWriter()
				if err := w.Write(b, receipts); err != nil {
					return thor.Bytes32{}, nil
				}
				if err := w.Commit(); err != nil {
					return thor.Bytes32{}, nil
				}
				return b.Header().ID(), nil
			},
		},
		{
			"add transfer only, best should change",
			func() (thor.Bytes32, error) {
				b = new(block.Builder).
					ParentID(b.Header().ID()).
					Transaction(newTx()).
					Build()
				receipts := tx.Receipts{newTransferOnlyReceipt()}

				w := db.NewWriter()
				if err := w.Write(b, receipts); err != nil {
					return thor.Bytes32{}, nil
				}
				if err := w.Commit(); err != nil {
					return thor.Bytes32{}, nil
				}
				return b.Header().ID(), nil
			},
		},
	}
	for _, tt := range tests {
		t.Run(tt.name, func(t *testing.T) {
			want, err := tt.prepare()
			if err != nil {
				t.Fatal(err)
			}
			got, err := db.NewestBlockID()
			if err != nil {
				t.Fatal(err)
			}
			assert.Equal(t, want, got)
		})
	}
}

// TestLogDB_HasBlockID performs a series of tests on the HasBlockID functionality of the
func TestLogDB_HasBlockID(t *testing.T) {
	db, err := NewMem()
	if err != nil {
		t.Fatal(err)
	}
	defer db.Close()

	b0 := new(block.Builder).Build()

	b := new(block.Builder).
		ParentID(b0.Header().ID()).
		Transaction(newTx()).
		Build()
	b1 := b.Header().ID()
	receipts := tx.Receipts{newReceipt()}

	w := db.NewWriter()
	_ = w.Write(b, receipts)

	b = new(block.Builder).
		ParentID(b1).
		Build()
	b2 := b.Header().ID()
	receipts = tx.Receipts{}
	_ = w.Write(b, receipts)

	b = new(block.Builder).
		ParentID(b2).
		Transaction(newTx()).
		Build()
	b3 := b.Header().ID()
	receipts = tx.Receipts{newEventOnlyReceipt()}
	_ = w.Write(b, receipts)

	if err := w.Commit(); err != nil {
		t.Fatal(err)
	}

	has, err := db.HasBlockID(b0.Header().ID())
	if err != nil {
		t.Fatal(err)
	}
	assert.False(t, has)

	has, err = db.HasBlockID(b1)
	if err != nil {
		t.Fatal(err)
	}
	assert.True(t, has)

	has, err = db.HasBlockID(b2)
	if err != nil {
		t.Fatal(err)
	}
	assert.False(t, has)

	has, err = db.HasBlockID(b3)
	if err != nil {
		t.Fatal(err)
	}
	assert.True(t, has)
}

func TestRemoveLeadingZeros(t *testing.T) {
	tests := []struct {
		name     string
		input    []byte
		expected []byte
	}{
		{
			"should remove leading zeros",
			common.Hex2Bytes("0000000000000000000000006d95e6dca01d109882fe1726a2fb9865fa41e7aa"),
			common.Hex2Bytes("6d95e6dca01d109882fe1726a2fb9865fa41e7aa"),
		},
		{
			"should not remove any bytes",
			common.Hex2Bytes("ddf252ad1be2c89b69c2b068fc378daa952ba7f163c4a11628f55a4df523b3ef"),
			common.Hex2Bytes("ddf252ad1be2c89b69c2b068fc378daa952ba7f163c4a11628f55a4df523b3ef"),
		},
		{
			"should have at least 1 byte",
			common.Hex2Bytes("00000000000000000"),
			[]byte{0},
		},
	}

	for _, tt := range tests {
		t.Run(tt.name, func(t *testing.T) {
			result := removeLeadingZeros(tt.input)
			assert.Equal(t, tt.expected, result)
		})
	}
}<|MERGE_RESOLUTION|>--- conflicted
+++ resolved
@@ -146,11 +146,7 @@
 			origin, _ := tx.Origin()
 			allEvents = append(allEvents, &Event{
 				BlockNumber: b.Header().Number(),
-<<<<<<< HEAD
-				Index:       uint32(j),
-=======
 				LogIndex:    uint32(0),
->>>>>>> a2a74f82
 				TxIndex:     uint32(j),
 				BlockID:     b.Header().ID(),
 				BlockTime:   b.Header().Timestamp(),
