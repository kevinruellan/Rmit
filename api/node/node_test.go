// Copyright (c) 2018 The VeChainThor developers

// Distributed under the GNU Lesser General Public License v3.0 software license, see the accompanying
// file LICENSE or <https://www.gnu.org/licenses/lgpl-3.0.html>
package node_test

import (
	"net/http/httptest"
	"testing"
	"time"

	"github.com/gorilla/mux"
	"github.com/stretchr/testify/assert"
	"github.com/stretchr/testify/require"
	"github.com/vechain/thor/v2/api/node"
	"github.com/vechain/thor/v2/chain"
	"github.com/vechain/thor/v2/comm"
	"github.com/vechain/thor/v2/genesis"
	"github.com/vechain/thor/v2/muxdb"
	"github.com/vechain/thor/v2/state"
	"github.com/vechain/thor/v2/thorclient"
	"github.com/vechain/thor/v2/txpool"
)

var ts *httptest.Server

func TestNode(t *testing.T) {
	initCommServer(t)
	tclient := thorclient.New(ts.URL)

	peersStats, err := tclient.Peers()
	require.NoError(t, err)
	assert.Equal(t, 0, len(peersStats), "count should be zero")
}

func initCommServer(t *testing.T) {
	db := muxdb.NewMem()
	stater := state.NewStater(db)
	gene := genesis.NewDevnet()

	b, _, _, err := gene.Build(stater)
	if err != nil {
		t.Fatal(err)
	}
	repo, _ := chain.NewRepository(db, b)
	comm := comm.New(repo, txpool.New(repo, stater, txpool.Options{
		Limit:           10000,
		LimitPerAccount: 16,
		MaxLifetime:     10 * time.Minute,
	}))
	router := mux.NewRouter()
	node.New(comm).Mount(router, "/node")
	ts = httptest.NewServer(router)
<<<<<<< HEAD
=======
}

func httpGet(t *testing.T, url string) []byte {
	res, err := http.Get(url) //#nosec G107
	if err != nil {
		t.Fatal(err)
	}
	r, err := io.ReadAll(res.Body)
	res.Body.Close()
	if err != nil {
		t.Fatal(err)
	}
	return r
>>>>>>> 175050cf
}<|MERGE_RESOLUTION|>--- conflicted
+++ resolved
@@ -5,6 +5,8 @@
 package node_test
 
 import (
+	"io"
+	"net/http"
 	"net/http/httptest"
 	"testing"
 	"time"
@@ -51,8 +53,6 @@
 	router := mux.NewRouter()
 	node.New(comm).Mount(router, "/node")
 	ts = httptest.NewServer(router)
-<<<<<<< HEAD
-=======
 }
 
 func httpGet(t *testing.T, url string) []byte {
@@ -66,5 +66,4 @@
 		t.Fatal(err)
 	}
 	return r
->>>>>>> 175050cf
 }