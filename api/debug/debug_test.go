--- conflicted
+++ resolved
@@ -66,7 +66,6 @@
 	}
 
 	// /tracers/call endpoint
-<<<<<<< HEAD
 	for name, tt := range map[string]func(*testing.T){
 		"testHandleTraceCallWithMalformedBodyRequest":        testHandleTraceCallWithMalformedBodyRequest,
 		"testHandleTraceCallWithEmptyTraceCallOption":        testHandleTraceCallWithEmptyTraceCallOption,
@@ -78,22 +77,10 @@
 		"testHandleTraceCallWithInsufficientGas":             testHandleTraceCallWithInsufficientGas,
 		"testHandleTraceCallWithBadBlockRef":                 testHandleTraceCallWithBadBlockRef,
 		"testHandleTraceCallWithInvalidLengthBlockRef":       testHandleTraceCallWithInvalidLengthBlockRef,
+		"testTraceCallNextBlock":                             testTraceCallNextBlock,
 	} {
 		t.Run(name, tt)
 	}
-=======
-	testHandleTraceCallWithMalformedBodyRequest(t)
-	testHandleTraceCallWithEmptyTraceCallOption(t)
-	testHandleTraceCall(t)
-	testTraceCallNextBlock(t)
-	testHandleTraceCallWithValidRevisions(t)
-	testHandleTraceCallWithRevisionAsNonExistingHeight(t)
-	testHandleTraceCallWithRevisionAsNonExistingId(t)
-	testHandleTraceCallWithMalfomredRevision(t)
-	testHandleTraceCallWithInsufficientGas(t)
-	testHandleTraceCallWithBadBlockRef(t)
-	testHandleTraceCallWithInvalidLengthBlockRef(t)
->>>>>>> 1e3fe350
 
 	// /storage/range endpoint
 	for name, tt := range map[string]func(*testing.T){
