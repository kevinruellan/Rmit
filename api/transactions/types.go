--- conflicted
+++ resolved
@@ -85,23 +85,11 @@
 	Meta *TxMeta `json:"meta"`
 }
 
-<<<<<<< HEAD
 // ConvertCoreTransaction converts a core type transaction into an api tx (json format transaction)
 // allows to specify the origin and delegator
 func ConvertCoreTransaction(tx *tx.Transaction, header *block.Header, origin *thor.Address, delegator *thor.Address) *Transaction {
 	cls := make(Clauses, len(tx.Clauses()))
 	for i, c := range tx.Clauses() {
-=======
-// convertTransaction convert a raw transaction into a json format transaction
-func convertTransaction(tx *tx.Transaction, header *block.Header) *Transaction {
-	//tx origin
-	origin, _ := tx.Origin()
-	delegator, _ := tx.Delegator()
-
-	txClauses := tx.Clauses()
-	cls := make(Clauses, len(txClauses))
-	for i, c := range txClauses {
->>>>>>> f49e4b0d
 		cls[i] = convertClause(c)
 	}
 	br := tx.BlockRef()
@@ -132,7 +120,7 @@
 
 // convertSignedCoreTransaction converts a core type transaction into an api tx (json format transaction)
 // retrieves the origin and delegator from signature
-func convertSignedCoreTransaction(tx *tx.Transaction, header *block.Header) *Transaction {
+func convertTransaction(tx *tx.Transaction, header *block.Header) *Transaction {
 	//tx origin
 	origin, _ := tx.Origin()
 	delegator, _ := tx.Delegator()
