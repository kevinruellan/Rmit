// Copyright (c) 2024 The VeChainThor developers

// Distributed under the GNU Lesser General Public License v3.0 software license, see the accompanying
// file LICENSE or <https://www.gnu.org/licenses/lgpl-3.0.html>

package api

import (
	"log/slog"
	"net"
	"net/http"
	"sync/atomic"
	"time"

	"github.com/pkg/errors"
	"github.com/vechain/thor/v2/api/admin"
	"github.com/vechain/thor/v2/api/admin/health"
	"github.com/vechain/thor/v2/chain"
	"github.com/vechain/thor/v2/co"
	"github.com/vechain/thor/v2/comm"
)

<<<<<<< HEAD
func StartAdminServer(addr string, logLevel *slog.LevelVar, health *health.Health, apiLogs *atomic.Bool) (string, func(), error) {
=======
func StartAdminServer(
	addr string,
	logLevel *slog.LevelVar,
	repo *chain.Repository,
	p2p *comm.Communicator,
) (string, func(), error) {
>>>>>>> 34a8adc5
	listener, err := net.Listen("tcp", addr)
	if err != nil {
		return "", nil, errors.Wrapf(err, "listen admin API addr [%v]", addr)
	}

<<<<<<< HEAD
	adminHandler := admin.New(logLevel, health, apiLogs)
=======
	adminHandler := admin.New(logLevel, health.New(repo, p2p))
>>>>>>> 34a8adc5

	srv := &http.Server{Handler: adminHandler, ReadHeaderTimeout: time.Second, ReadTimeout: 5 * time.Second}
	var goes co.Goes
	goes.Go(func() {
		srv.Serve(listener)
	})
	return "http://" + listener.Addr().String() + "/admin", func() {
		srv.Close()
		goes.Wait()
	}, nil
}<|MERGE_RESOLUTION|>--- conflicted
+++ resolved
@@ -20,26 +20,19 @@
 	"github.com/vechain/thor/v2/comm"
 )
 
-<<<<<<< HEAD
-func StartAdminServer(addr string, logLevel *slog.LevelVar, health *health.Health, apiLogs *atomic.Bool) (string, func(), error) {
-=======
 func StartAdminServer(
 	addr string,
 	logLevel *slog.LevelVar,
 	repo *chain.Repository,
 	p2p *comm.Communicator,
+	apiLogs *atomic.Bool,
 ) (string, func(), error) {
->>>>>>> 34a8adc5
 	listener, err := net.Listen("tcp", addr)
 	if err != nil {
 		return "", nil, errors.Wrapf(err, "listen admin API addr [%v]", addr)
 	}
 
-<<<<<<< HEAD
-	adminHandler := admin.New(logLevel, health, apiLogs)
-=======
-	adminHandler := admin.New(logLevel, health.New(repo, p2p))
->>>>>>> 34a8adc5
+	adminHandler := admin.New(logLevel, health.New(repo, p2p), apiLogs)
 
 	srv := &http.Server{Handler: adminHandler, ReadHeaderTimeout: time.Second, ReadTimeout: 5 * time.Second}
 	var goes co.Goes
