// Copyright (c) 2025 The VeChainThor developers

// Distributed under the GNU Lesser General Public License v3.0 software license, see the accompanying
// file LICENSE or <https://www.gnu.org/licenses/lgpl-3.0.html>

package fees_test

import (
	"encoding/json"
	"math/big"
	"net/http/httptest"
	"testing"

	"github.com/ethereum/go-ethereum/common/hexutil"
	"github.com/gorilla/mux"
	"github.com/stretchr/testify/assert"
	"github.com/stretchr/testify/require"
	"github.com/vechain/thor/v2/api/fees"
	"github.com/vechain/thor/v2/genesis"
	"github.com/vechain/thor/v2/test/testchain"
	"github.com/vechain/thor/v2/thor"
	"github.com/vechain/thor/v2/thorclient"
	"github.com/vechain/thor/v2/tx"
)

const expectedGasPriceUsedRatio = 0.0021

<<<<<<< HEAD
func TestFees(t *testing.T) {
	t.Run("testFeesBacktraceGreaterThanFixedSize", testFeesBacktraceGreaterThanFixedSize)
	t.Run("testFeesFixedSizeGreaterThanBacktrace", testFeesFixedSizeGreaterThanBacktrace)
	t.Run("testFeesFixedSizeSameAsBacktrace", testFeesFixedSizeSameAsBacktrace)
}


func testFeesBacktraceGreaterThanFixedSize(t *testing.T) {
=======
func TestFeesBacktraceGreaterThanFixedSize(t *testing.T) {
>>>>>>> fd103852
	ts, closeFunc := initFeesServer(t, 8, 10, 10)
	t.Cleanup(func() {
		closeFunc()
		ts.Close()
	})

	tclient := thorclient.New(ts.URL)
	for name, tt := range map[string]func(*testing.T, *thorclient.Client){
		"getFeeHistoryBestBlock":               getFeeHistoryBestBlock,
		"getFeeHistoryWrongBlockCount":         getFeeHistoryWrongBlockCount,
		"getFeeHistoryWrongNewestBlock":        getFeeHistoryWrongNewestBlock,
		"getFeeHistoryNewestBlockNotIncluded":  getFeeHistoryNewestBlockNotIncluded,
		"getFeeHistoryCacheLimit":              getFeeHistoryCacheLimit,
		"getFeeHistoryBlockCountBiggerThanMax": getFeeHistoryBlockCountBiggerThanMax,
	} {
		t.Run(name, func(t *testing.T) {
			tt(t, tclient)
		})
	}
}

<<<<<<< HEAD
func testFeesFixedSizeGreaterThanBacktrace(t *testing.T) {
=======
func TestFeesFixedSizeGreaterThanBacktrace(t *testing.T) {
>>>>>>> fd103852
	ts, closeFunc := initFeesServer(t, 8, 6, 10)
	defer func() {
		closeFunc()
		ts.Close()
	}()
	tclient := thorclient.New(ts.URL)
	for name, tt := range map[string]func(*testing.T, *thorclient.Client){
		"getFeeHistoryWithSummaries": getFeeHistoryWithSummaries,
		"getFeeHistoryOnlySummaries": getFeeHistoryOnlySummaries,
	} {
		t.Run(name, func(t *testing.T) {
			tt(t, tclient)
		})
	}
}

<<<<<<< HEAD
func testFeesFixedSizeSameAsBacktrace(t *testing.T) {
=======
func TestFeesFixedSizeSameAsBacktrace(t *testing.T) {
>>>>>>> fd103852
	// Less blocks than the backtrace limit
	ts, closeFunc := initFeesServer(t, 11, 11, 10)
	defer func() {
		closeFunc()
		ts.Close()
	}()
	tclient := thorclient.New(ts.URL)
	for name, tt := range map[string]func(*testing.T, *thorclient.Client){
		"getFeeHistoryBestBlock":                        getFeeHistoryBestBlock,
		"getFeeHistoryMoreBlocksRequestedThanAvailable": getFeeHistoryMoreBlocksRequestedThanAvailable,
	} {
		t.Run(name, func(t *testing.T) {
			tt(t, tclient)
		})
	}
}

func initFeesServer(t *testing.T, backtraceLimit uint32, fixedCacheSize uint32, numberOfBlocks int) (*httptest.Server, func()) {
	forkConfig := thor.NoFork
	forkConfig.GALACTICA = 1
	thorChain, err := testchain.NewIntegrationTestChainWithFork(forkConfig)
	require.NoError(t, err)

	router := mux.NewRouter()
	fees := fees.New(thorChain.Repo(), thorChain.Engine(), backtraceLimit, fixedCacheSize)
	fees.Mount(router, "/fees")

	addr := thor.BytesToAddress([]byte("to"))
	cla := tx.NewClause(&addr).WithValue(big.NewInt(10000))

	var dynFeeTx *tx.Transaction

	for i := 0; i < numberOfBlocks-1; i++ {
		dynFeeTx = tx.NewTxBuilder(tx.DynamicFeeTxType).
			ChainTag(thorChain.Repo().ChainTag()).
			MaxFeePerGas(big.NewInt(100000)).
			MaxPriorityFeePerGas(big.NewInt(100)).
			Expiration(10).
			Gas(21000).
			Nonce(uint64(i)).
			Clause(cla).
			BlockRef(tx.NewBlockRef(uint32(i))).
			MustBuild()
		dynFeeTx = tx.MustSign(dynFeeTx, genesis.DevAccounts()[0].PrivateKey)
		require.NoError(t, thorChain.MintTransactions(genesis.DevAccounts()[0], dynFeeTx))
	}

	allBlocks, err := thorChain.GetAllBlocks()
	require.NoError(t, err)
	require.Len(t, allBlocks, numberOfBlocks)

	return httptest.NewServer(router), fees.Close
}

func getFeeHistoryWithSummaries(t *testing.T, tclient *thorclient.Client) {
	res, statusCode, err := tclient.RawHTTPClient().RawHTTPGet("/fees/history?blockCount=3&newestBlock=4")
	require.NoError(t, err)
	require.Equal(t, 200, statusCode)
	require.NotNil(t, res)
	var feesHistory fees.GetFeesHistory
	if err := json.Unmarshal(res, &feesHistory); err != nil {
		t.Fatal(err)
	}
	expectedOldestBlock := uint32(2)
	expectedFeesHistory := fees.GetFeesHistory{
		OldestBlock:   &expectedOldestBlock,
		BaseFees:      []*hexutil.Big{(*hexutil.Big)(big.NewInt(875525000)), (*hexutil.Big)(big.NewInt(766544026)), (*hexutil.Big)(big.NewInt(671128459))},
		GasUsedRatios: []float64{expectedGasPriceUsedRatio, expectedGasPriceUsedRatio, expectedGasPriceUsedRatio},
	}
	assert.Equal(t, expectedFeesHistory, feesHistory)
}

func getFeeHistoryOnlySummaries(t *testing.T, tclient *thorclient.Client) {
	res, statusCode, err := tclient.RawHTTPClient().RawHTTPGet("/fees/history?blockCount=4&newestBlock=3")
	require.NoError(t, err)
	// We are enforcing to search at least partially in the cache, so newestBlock should always be there
	require.Equal(t, 404, statusCode)
	require.Equal(t, "newestBlock: blocks fees not found\n", string(res))
}

func getFeeHistoryBestBlock(t *testing.T, tclient *thorclient.Client) {
	res, statusCode, err := tclient.RawHTTPClient().RawHTTPGet("/fees/history?blockCount=4&newestBlock=best")
	require.NoError(t, err)
	require.Equal(t, 200, statusCode)
	require.NotNil(t, res)
	var feesHistory fees.GetFeesHistory
	if err := json.Unmarshal(res, &feesHistory); err != nil {
		t.Fatal(err)
	}
	expectedOldestBlock := uint32(6)
	expectedFeesHistory := fees.GetFeesHistory{
		OldestBlock:   &expectedOldestBlock,
		BaseFees:      []*hexutil.Big{(*hexutil.Big)(big.NewInt(514449512)), (*hexutil.Big)(big.NewInt(450413409)), (*hexutil.Big)(big.NewInt(394348200)), (*hexutil.Big)(big.NewInt(345261708))},
		GasUsedRatios: []float64{expectedGasPriceUsedRatio, expectedGasPriceUsedRatio, expectedGasPriceUsedRatio, expectedGasPriceUsedRatio},
	}

	assert.Equal(t, expectedFeesHistory, feesHistory)
}

func getFeeHistoryWrongBlockCount(t *testing.T, tclient *thorclient.Client) {
	res, statusCode, err := tclient.RawHTTPClient().RawHTTPGet("/fees/history?blockCount=wrong&newestBlock=best")
	require.NoError(t, err)
	require.Equal(t, 400, statusCode)
	require.NotNil(t, res)
	assert.Equal(t, "invalid blockCount, it should represent an integer: strconv.ParseUint: parsing \"wrong\": invalid syntax\n", string(res))
}

func getFeeHistoryWrongNewestBlock(t *testing.T, tclient *thorclient.Client) {
	res, statusCode, err := tclient.RawHTTPClient().RawHTTPGet("/fees/history?blockCount=3&newestBlock=wrong")
	require.NoError(t, err)
	require.Equal(t, 400, statusCode)
	require.NotNil(t, res)
	assert.Equal(t, "newestBlock: strconv.ParseUint: parsing \"wrong\": invalid syntax\n", string(res))
}

func getFeeHistoryNewestBlockNotIncluded(t *testing.T, tclient *thorclient.Client) {
	res, statusCode, err := tclient.RawHTTPClient().RawHTTPGet("/fees/history?blockCount=3&newestBlock=20")
	require.NoError(t, err)
	require.Equal(t, 404, statusCode)
	require.NotNil(t, res)
	assert.Equal(t, "newestBlock: not found\n", string(res))
}

func getFeeHistoryCacheLimit(t *testing.T, tclient *thorclient.Client) {
	res, statusCode, err := tclient.RawHTTPClient().RawHTTPGet("/fees/history?blockCount=4&newestBlock=2")
	require.NoError(t, err)
	require.Equal(t, 200, statusCode)
	require.NotNil(t, res)
	var feesHistory fees.GetFeesHistory
	if err := json.Unmarshal(res, &feesHistory); err != nil {
		t.Fatal(err)
	}

	// We expect this since:
	// - The cache and backtrace limit match (8)
	// - There are 10 blocks, from 0 to 9
	// So the oldest block is 2 since we cannot keep going backwards,
	// meaning that we cannot give the 4 requested blocks.
	expectedOldestBlock := uint32(2)
	expectedFeesHistory := fees.GetFeesHistory{
		OldestBlock:   &expectedOldestBlock,
		BaseFees:      []*hexutil.Big{(*hexutil.Big)(big.NewInt(875525000))},
		GasUsedRatios: []float64{expectedGasPriceUsedRatio},
	}

	require.Equal(t, expectedFeesHistory, feesHistory)
}

func getFeeHistoryBlockCountBiggerThanMax(t *testing.T, tclient *thorclient.Client) {
	res, statusCode, err := tclient.RawHTTPClient().RawHTTPGet("/fees/history?blockCount=1025&newestBlock=1")
	require.NoError(t, err)
	require.Equal(t, 400, statusCode)
	require.NotNil(t, res)
	assert.Equal(t, "blockCount must be between 1 and 8\n", string(res))
}

func getFeeHistoryMoreBlocksRequestedThanAvailable(t *testing.T, tclient *thorclient.Client) {
	res, statusCode, err := tclient.RawHTTPClient().RawHTTPGet("/fees/history?blockCount=11&newestBlock=best")
	require.NoError(t, err)
	require.Equal(t, 200, statusCode)
	require.NotNil(t, res)
	var feesHistory fees.GetFeesHistory
	if err := json.Unmarshal(res, &feesHistory); err != nil {
		t.Fatal(err)
	}
	expectedOldestBlock := uint32(1)
	expectedFeesHistory := fees.GetFeesHistory{
		OldestBlock: &expectedOldestBlock,
		BaseFees: []*hexutil.Big{
			(*hexutil.Big)(big.NewInt(1000000000)),
			(*hexutil.Big)(big.NewInt(875525000)),
			(*hexutil.Big)(big.NewInt(766544026)),
			(*hexutil.Big)(big.NewInt(671128459)),
			(*hexutil.Big)(big.NewInt(587589745)),
			(*hexutil.Big)(big.NewInt(514449512)),
			(*hexutil.Big)(big.NewInt(450413409)),
			(*hexutil.Big)(big.NewInt(394348200)),
			(*hexutil.Big)(big.NewInt(345261708))},
		GasUsedRatios: []float64{
			expectedGasPriceUsedRatio,
			expectedGasPriceUsedRatio,
			expectedGasPriceUsedRatio,
			expectedGasPriceUsedRatio,
			expectedGasPriceUsedRatio,
			expectedGasPriceUsedRatio,
			expectedGasPriceUsedRatio,
			expectedGasPriceUsedRatio,
			expectedGasPriceUsedRatio,
		},
	}

	assert.Equal(t, expectedFeesHistory, feesHistory)
}<|MERGE_RESOLUTION|>--- conflicted
+++ resolved
@@ -25,18 +25,7 @@
 
 const expectedGasPriceUsedRatio = 0.0021
 
-<<<<<<< HEAD
-func TestFees(t *testing.T) {
-	t.Run("testFeesBacktraceGreaterThanFixedSize", testFeesBacktraceGreaterThanFixedSize)
-	t.Run("testFeesFixedSizeGreaterThanBacktrace", testFeesFixedSizeGreaterThanBacktrace)
-	t.Run("testFeesFixedSizeSameAsBacktrace", testFeesFixedSizeSameAsBacktrace)
-}
-
-
-func testFeesBacktraceGreaterThanFixedSize(t *testing.T) {
-=======
 func TestFeesBacktraceGreaterThanFixedSize(t *testing.T) {
->>>>>>> fd103852
 	ts, closeFunc := initFeesServer(t, 8, 10, 10)
 	t.Cleanup(func() {
 		closeFunc()
@@ -58,11 +47,7 @@
 	}
 }
 
-<<<<<<< HEAD
-func testFeesFixedSizeGreaterThanBacktrace(t *testing.T) {
-=======
 func TestFeesFixedSizeGreaterThanBacktrace(t *testing.T) {
->>>>>>> fd103852
 	ts, closeFunc := initFeesServer(t, 8, 6, 10)
 	defer func() {
 		closeFunc()
@@ -79,11 +64,7 @@
 	}
 }
 
-<<<<<<< HEAD
-func testFeesFixedSizeSameAsBacktrace(t *testing.T) {
-=======
 func TestFeesFixedSizeSameAsBacktrace(t *testing.T) {
->>>>>>> fd103852
 	// Less blocks than the backtrace limit
 	ts, closeFunc := initFeesServer(t, 11, 11, 10)
 	defer func() {
