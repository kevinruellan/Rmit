--- conflicted
+++ resolved
@@ -6,7 +6,9 @@
 package events_test
 
 import (
+	"bytes"
 	"encoding/json"
+	"io"
 	"net/http"
 	"net/http/httptest"
 	"strings"
@@ -209,8 +211,6 @@
 	return logDb
 }
 
-<<<<<<< HEAD
-=======
 // Utilities functions
 func httpPost(t *testing.T, url string, body interface{}) ([]byte, int) {
 	data, err := json.Marshal(body)
@@ -229,7 +229,6 @@
 	return r, res.StatusCode
 }
 
->>>>>>> 175050cf
 func insertBlocks(t *testing.T, db *logdb.LogDB, n int) {
 	b := new(block.Builder).Build()
 	for i := 0; i < n; i++ {
