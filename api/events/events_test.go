// Copyright (c) 2018 The VeChainThor developers

// Distributed under the GNU Lesser General Public License v3.0 software license, see the accompanying
// file LICENSE or <https://www.gnu.org/licenses/lgpl-3.0.html>

package events_test

import (
	"bytes"
	"encoding/json"
	"io"
	"net/http"
	"net/http/httptest"
	"strings"
	"testing"

	"github.com/gorilla/mux"
	"github.com/stretchr/testify/assert"
	"github.com/stretchr/testify/require"
	"github.com/vechain/thor/v2/api/events"
	"github.com/vechain/thor/v2/block"
	"github.com/vechain/thor/v2/logdb"
	"github.com/vechain/thor/v2/test/testchain"
	"github.com/vechain/thor/v2/thor"
	"github.com/vechain/thor/v2/thorclient"
	"github.com/vechain/thor/v2/tx"
)

const defaultLogLimit uint64 = 1000

var (
	ts      *httptest.Server
	addr    = thor.BytesToAddress([]byte("address"))
	topic   = thor.BytesToBytes32([]byte("topic"))
	tclient *thorclient.Client
)

func TestEmptyEvents(t *testing.T) {
	db := createDb(t)
	initEventServer(t, db, defaultLogLimit)
	defer ts.Close()

	tclient = thorclient.New(ts.URL)
	for name, tt := range map[string]func(*testing.T){
		"testEventsBadRequest": testEventsBadRequest,
		"testEventWithEmptyDb": testEventWithEmptyDb,
	} {
		t.Run(name, tt)
	}
}

func TestEvents(t *testing.T) {
	db := createDb(t)
	initEventServer(t, db, defaultLogLimit)
	defer ts.Close()

	blocksToInsert := 5
	tclient = thorclient.New(ts.URL)
	insertBlocks(t, db, blocksToInsert)
	testEventWithBlocks(t, blocksToInsert)
}

func TestOption(t *testing.T) {
	db := createDb(t)
	initEventServer(t, db, 5)
	defer ts.Close()
	insertBlocks(t, db, 5)

	tclient = thorclient.New(ts.URL)
	filter := events.EventFilter{
		CriteriaSet: make([]*events.EventCriteria, 0),
		Range:       nil,
		Options:     &logdb.Options{Limit: 6},
		Order:       logdb.DESC,
	}

<<<<<<< HEAD
	res, statusCode := httpPost(t, ts.URL+"/logs/event", filter)
=======
	res, statusCode, err := tclient.RawHTTPClient().RawHTTPPost("/events", filter)
	require.NoError(t, err)
>>>>>>> b6380d5e
	assert.Equal(t, "options.limit exceeds the maximum allowed value of 5", strings.Trim(string(res), "\n"))
	assert.Equal(t, http.StatusForbidden, statusCode)

	filter.Options.Limit = 5
<<<<<<< HEAD
	_, statusCode = httpPost(t, ts.URL+"/logs/event", filter)
=======
	_, statusCode, err = tclient.RawHTTPClient().RawHTTPPost("/events", filter)
	require.NoError(t, err)
>>>>>>> b6380d5e
	assert.Equal(t, http.StatusOK, statusCode)

	// with nil options, should use default limit, when the filtered lower
	// or equal to the limit, should return the filtered events
	filter.Options = nil
<<<<<<< HEAD
	res, statusCode = httpPost(t, ts.URL+"/logs/event", filter)
=======
	res, statusCode, err = tclient.RawHTTPClient().RawHTTPPost("/events", filter)
	require.NoError(t, err)
>>>>>>> b6380d5e
	assert.Equal(t, http.StatusOK, statusCode)
	var tLogs []*events.FilteredEvent
	if err := json.Unmarshal(res, &tLogs); err != nil {
		t.Fatal(err)
	}
	assert.Equal(t, http.StatusOK, statusCode)
	assert.Equal(t, 5, len(tLogs))

	// when the filtered events exceed the limit, should return the forbidden
	insertBlocks(t, db, 6)
<<<<<<< HEAD
	res, statusCode = httpPost(t, ts.URL+"/logs/event", filter)
=======
	res, statusCode, err = tclient.RawHTTPClient().RawHTTPPost("/events", filter)
	require.NoError(t, err)
>>>>>>> b6380d5e
	assert.Equal(t, http.StatusForbidden, statusCode)
	assert.Equal(t, "the number of filtered logs exceeds the maximum allowed value of 5, please use pagination", strings.Trim(string(res), "\n"))
}

// Test functions
func testEventsBadRequest(t *testing.T) {
	badBody := []byte{0x00, 0x01, 0x02}

<<<<<<< HEAD
	res, err := http.Post(ts.URL+"/logs/event", "application/x-www-form-urlencoded", bytes.NewReader(badBody))

=======
	_, statusCode, err := tclient.RawHTTPClient().RawHTTPPost("/events", badBody)
>>>>>>> b6380d5e
	assert.NoError(t, err)
	assert.Equal(t, http.StatusBadRequest, statusCode)
}

func testEventWithEmptyDb(t *testing.T) {
	emptyFilter := events.EventFilter{
		CriteriaSet: make([]*events.EventCriteria, 0),
		Range:       nil,
		Options:     nil,
		Order:       logdb.DESC,
	}

<<<<<<< HEAD
	res, statusCode := httpPost(t, ts.URL+"/logs/event", emptyFilter)
=======
	res, statusCode, err := tclient.RawHTTPClient().RawHTTPPost("/events", emptyFilter)
	require.NoError(t, err)
>>>>>>> b6380d5e
	var tLogs []*events.FilteredEvent
	if err := json.Unmarshal(res, &tLogs); err != nil {
		t.Fatal(err)
	}

	assert.Equal(t, http.StatusOK, statusCode)
	assert.Empty(t, tLogs)
}

func testEventWithBlocks(t *testing.T, expectedBlocks int) {
	emptyFilter := events.EventFilter{
		CriteriaSet: make([]*events.EventCriteria, 0),
		Range:       nil,
		Options:     nil,
		Order:       logdb.DESC,
	}

<<<<<<< HEAD
	res, statusCode := httpPost(t, ts.URL+"/logs/event", emptyFilter)
=======
	res, statusCode, err := tclient.RawHTTPClient().RawHTTPPost("/events", emptyFilter)
	require.NoError(t, err)
>>>>>>> b6380d5e
	var tLogs []*events.FilteredEvent
	if err := json.Unmarshal(res, &tLogs); err != nil {
		t.Fatal(err)
	}

	assert.Equal(t, http.StatusOK, statusCode)
	assert.Equal(t, expectedBlocks, len(tLogs))
	for _, tLog := range tLogs {
		assert.NotEmpty(t, tLog)
	}

	// Test with matching filter
	matchingFilter := events.EventFilter{
		CriteriaSet: []*events.EventCriteria{{
			Address: &addr,
			TopicSet: events.TopicSet{
				&topic,
				&topic,
				&topic,
				&topic,
				&topic,
			},
		}},
	}

<<<<<<< HEAD
	res, statusCode = httpPost(t, ts.URL+"/logs/event", matchingFilter)
=======
	res, statusCode, err = tclient.RawHTTPClient().RawHTTPPost("/events", matchingFilter)
	require.NoError(t, err)
>>>>>>> b6380d5e
	if err := json.Unmarshal(res, &tLogs); err != nil {
		t.Fatal(err)
	}

	assert.Equal(t, http.StatusOK, statusCode)
	assert.Equal(t, expectedBlocks, len(tLogs))
	for _, tLog := range tLogs {
		assert.NotEmpty(t, tLog)
	}
}

// Init functions
func initEventServer(t *testing.T, logDb *logdb.LogDB, limit uint64) {
	thorChain, err := testchain.NewIntegrationTestChain()
	require.NoError(t, err)

	router := mux.NewRouter()
	events.New(thorChain.Repo(), logDb, limit).Mount(router, "/logs/event")
	ts = httptest.NewServer(router)
}

func createDb(t *testing.T) *logdb.LogDB {
	logDb, err := logdb.NewMem()
	if err != nil {
		t.Fatal(err)
	}
	return logDb
}

// Utilities functions
func httpPost(t *testing.T, url string, body interface{}) ([]byte, int) {
	data, err := json.Marshal(body)
	if err != nil {
		t.Fatal(err)
	}
	res, err := http.Post(url, "application/x-www-form-urlencoded", bytes.NewReader(data)) //#nosec G107
	if err != nil {
		t.Fatal(err)
	}
	r, err := io.ReadAll(res.Body)
	res.Body.Close()
	if err != nil {
		t.Fatal(err)
	}
	return r, res.StatusCode
}

func insertBlocks(t *testing.T, db *logdb.LogDB, n int) {
	b := new(block.Builder).Build()
	for i := 0; i < n; i++ {
		b = new(block.Builder).
			ParentID(b.Header().ID()).
			Build()
		receipts := tx.Receipts{newReceipt()}

		w := db.NewWriter()
		if err := w.Write(b, receipts); err != nil {
			t.Fatal(err)
		}

		if err := w.Commit(); err != nil {
			t.Fatal(err)
		}
	}
}

func newReceipt() *tx.Receipt {
	return &tx.Receipt{
		Outputs: []*tx.Output{
			{
				Events: tx.Events{{
					Address: addr,
					Topics: []thor.Bytes32{
						topic,
						topic,
						topic,
						topic,
						topic,
					},
					Data: []byte("0x0"),
				}},
			},
		},
	}
}<|MERGE_RESOLUTION|>--- conflicted
+++ resolved
@@ -6,9 +6,7 @@
 package events_test
 
 import (
-	"bytes"
 	"encoding/json"
-	"io"
 	"net/http"
 	"net/http/httptest"
 	"strings"
@@ -74,33 +72,21 @@
 		Order:       logdb.DESC,
 	}
 
-<<<<<<< HEAD
-	res, statusCode := httpPost(t, ts.URL+"/logs/event", filter)
-=======
-	res, statusCode, err := tclient.RawHTTPClient().RawHTTPPost("/events", filter)
-	require.NoError(t, err)
->>>>>>> b6380d5e
+	res, statusCode, err := tclient.RawHTTPClient().RawHTTPPost("/logs/event", filter)
+	require.NoError(t, err)
 	assert.Equal(t, "options.limit exceeds the maximum allowed value of 5", strings.Trim(string(res), "\n"))
 	assert.Equal(t, http.StatusForbidden, statusCode)
 
 	filter.Options.Limit = 5
-<<<<<<< HEAD
-	_, statusCode = httpPost(t, ts.URL+"/logs/event", filter)
-=======
-	_, statusCode, err = tclient.RawHTTPClient().RawHTTPPost("/events", filter)
-	require.NoError(t, err)
->>>>>>> b6380d5e
+	_, statusCode, err = tclient.RawHTTPClient().RawHTTPPost("/logs/event", filter)
+	require.NoError(t, err)
 	assert.Equal(t, http.StatusOK, statusCode)
 
 	// with nil options, should use default limit, when the filtered lower
 	// or equal to the limit, should return the filtered events
 	filter.Options = nil
-<<<<<<< HEAD
-	res, statusCode = httpPost(t, ts.URL+"/logs/event", filter)
-=======
-	res, statusCode, err = tclient.RawHTTPClient().RawHTTPPost("/events", filter)
-	require.NoError(t, err)
->>>>>>> b6380d5e
+	res, statusCode, err = tclient.RawHTTPClient().RawHTTPPost("/logs/event", filter)
+	require.NoError(t, err)
 	assert.Equal(t, http.StatusOK, statusCode)
 	var tLogs []*events.FilteredEvent
 	if err := json.Unmarshal(res, &tLogs); err != nil {
@@ -111,12 +97,8 @@
 
 	// when the filtered events exceed the limit, should return the forbidden
 	insertBlocks(t, db, 6)
-<<<<<<< HEAD
-	res, statusCode = httpPost(t, ts.URL+"/logs/event", filter)
-=======
-	res, statusCode, err = tclient.RawHTTPClient().RawHTTPPost("/events", filter)
-	require.NoError(t, err)
->>>>>>> b6380d5e
+	res, statusCode, err = tclient.RawHTTPClient().RawHTTPPost("/logs/event", filter)
+	require.NoError(t, err)
 	assert.Equal(t, http.StatusForbidden, statusCode)
 	assert.Equal(t, "the number of filtered logs exceeds the maximum allowed value of 5, please use pagination", strings.Trim(string(res), "\n"))
 }
@@ -125,12 +107,7 @@
 func testEventsBadRequest(t *testing.T) {
 	badBody := []byte{0x00, 0x01, 0x02}
 
-<<<<<<< HEAD
-	res, err := http.Post(ts.URL+"/logs/event", "application/x-www-form-urlencoded", bytes.NewReader(badBody))
-
-=======
-	_, statusCode, err := tclient.RawHTTPClient().RawHTTPPost("/events", badBody)
->>>>>>> b6380d5e
+	_, statusCode, err := tclient.RawHTTPClient().RawHTTPPost("/logs/event", badBody)
 	assert.NoError(t, err)
 	assert.Equal(t, http.StatusBadRequest, statusCode)
 }
@@ -143,12 +120,8 @@
 		Order:       logdb.DESC,
 	}
 
-<<<<<<< HEAD
-	res, statusCode := httpPost(t, ts.URL+"/logs/event", emptyFilter)
-=======
-	res, statusCode, err := tclient.RawHTTPClient().RawHTTPPost("/events", emptyFilter)
-	require.NoError(t, err)
->>>>>>> b6380d5e
+	res, statusCode, err := tclient.RawHTTPClient().RawHTTPPost("/logs/event", emptyFilter)
+	require.NoError(t, err)
 	var tLogs []*events.FilteredEvent
 	if err := json.Unmarshal(res, &tLogs); err != nil {
 		t.Fatal(err)
@@ -166,12 +139,8 @@
 		Order:       logdb.DESC,
 	}
 
-<<<<<<< HEAD
-	res, statusCode := httpPost(t, ts.URL+"/logs/event", emptyFilter)
-=======
-	res, statusCode, err := tclient.RawHTTPClient().RawHTTPPost("/events", emptyFilter)
-	require.NoError(t, err)
->>>>>>> b6380d5e
+	res, statusCode, err := tclient.RawHTTPClient().RawHTTPPost("/logs/event", emptyFilter)
+	require.NoError(t, err)
 	var tLogs []*events.FilteredEvent
 	if err := json.Unmarshal(res, &tLogs); err != nil {
 		t.Fatal(err)
@@ -197,12 +166,8 @@
 		}},
 	}
 
-<<<<<<< HEAD
-	res, statusCode = httpPost(t, ts.URL+"/logs/event", matchingFilter)
-=======
-	res, statusCode, err = tclient.RawHTTPClient().RawHTTPPost("/events", matchingFilter)
-	require.NoError(t, err)
->>>>>>> b6380d5e
+	res, statusCode, err = tclient.RawHTTPClient().RawHTTPPost("/logs/event", matchingFilter)
+	require.NoError(t, err)
 	if err := json.Unmarshal(res, &tLogs); err != nil {
 		t.Fatal(err)
 	}
@@ -233,23 +198,6 @@
 }
 
 // Utilities functions
-func httpPost(t *testing.T, url string, body interface{}) ([]byte, int) {
-	data, err := json.Marshal(body)
-	if err != nil {
-		t.Fatal(err)
-	}
-	res, err := http.Post(url, "application/x-www-form-urlencoded", bytes.NewReader(data)) //#nosec G107
-	if err != nil {
-		t.Fatal(err)
-	}
-	r, err := io.ReadAll(res.Body)
-	res.Body.Close()
-	if err != nil {
-		t.Fatal(err)
-	}
-	return r, res.StatusCode
-}
-
 func insertBlocks(t *testing.T, db *logdb.LogDB, n int) {
 	b := new(block.Builder).Build()
 	for i := 0; i < n; i++ {
