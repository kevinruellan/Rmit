// Copyright (c) 2018 The VeChainThor developers

// Distributed under the GNU Lesser General Public License v3.0 software license, see the accompanying
// file LICENSE or <https://www.gnu.org/licenses/lgpl-3.0.html>

package transfers_test

import (
	"encoding/json"
	"math/big"
	"net/http"
	"net/http/httptest"
	"strings"
	"testing"

	"github.com/gorilla/mux"
	"github.com/stretchr/testify/assert"
	"github.com/stretchr/testify/require"
	"github.com/vechain/thor/v2/api/events"
	"github.com/vechain/thor/v2/api/transfers"
	"github.com/vechain/thor/v2/block"
	"github.com/vechain/thor/v2/logdb"
<<<<<<< HEAD
	"github.com/vechain/thor/v2/test/testchain"
	"github.com/vechain/thor/v2/thor"
=======
	"github.com/vechain/thor/v2/muxdb"
	"github.com/vechain/thor/v2/state"
	"github.com/vechain/thor/v2/test/datagen"
	"github.com/vechain/thor/v2/thorclient"
>>>>>>> b6380d5e
	"github.com/vechain/thor/v2/tx"
)

const defaultLogLimit uint64 = 1000

var (
	ts      *httptest.Server
	tclient *thorclient.Client
)

func TestEmptyTransfers(t *testing.T) {
	db := createDb(t)
	initTransferServer(t, db, defaultLogLimit)
	defer ts.Close()

	tclient = thorclient.New(ts.URL)
	testTransferBadRequest(t)
	testTransferWithEmptyDb(t)
}

func TestTransfers(t *testing.T) {
	db := createDb(t)
	initTransferServer(t, db, defaultLogLimit)
	defer ts.Close()

	tclient = thorclient.New(ts.URL)
	blocksToInsert := 5
	insertBlocks(t, db, blocksToInsert)

	testTransferWithBlocks(t, blocksToInsert)
}

func TestOption(t *testing.T) {
	db := createDb(t)
	initTransferServer(t, db, 5)
	defer ts.Close()
	insertBlocks(t, db, 5)

	tclient = thorclient.New(ts.URL)
	filter := transfers.TransferFilter{
		CriteriaSet: make([]*logdb.TransferCriteria, 0),
		Range:       nil,
		Options:     &logdb.Options{Limit: 6},
		Order:       logdb.DESC,
	}

<<<<<<< HEAD
	res, statusCode := httpPost(t, ts.URL+"/logs/transfers", filter)
=======
	res, statusCode, err := tclient.RawHTTPClient().RawHTTPPost("/transfers", filter)
	require.NoError(t, err)
>>>>>>> b6380d5e
	assert.Equal(t, "options.limit exceeds the maximum allowed value of 5", strings.Trim(string(res), "\n"))
	assert.Equal(t, http.StatusForbidden, statusCode)

	filter.Options.Limit = 5
<<<<<<< HEAD
	_, statusCode = httpPost(t, ts.URL+"/logs/transfers", filter)
=======
	_, statusCode, err = tclient.RawHTTPClient().RawHTTPPost("/transfers", filter)
	require.NoError(t, err)
>>>>>>> b6380d5e
	assert.Equal(t, http.StatusOK, statusCode)

	// with nil options, should use default limit, when the filtered lower
	// or equal to the limit, should return the filtered transfers
	filter.Options = nil
<<<<<<< HEAD
	res, statusCode = httpPost(t, ts.URL+"/logs/transfers", filter)
=======
	res, statusCode, err = tclient.RawHTTPClient().RawHTTPPost("/transfers", filter)
	require.NoError(t, err)
>>>>>>> b6380d5e
	assert.Equal(t, http.StatusOK, statusCode)
	var tLogs []*events.FilteredEvent
	if err := json.Unmarshal(res, &tLogs); err != nil {
		t.Fatal(err)
	}
	assert.Equal(t, http.StatusOK, statusCode)
	assert.Equal(t, 5, len(tLogs))

	// when the filtered transfers exceed the limit, should return the forbidden
	insertBlocks(t, db, 6)
<<<<<<< HEAD
	res, statusCode = httpPost(t, ts.URL+"/logs/transfers", filter)
=======
	res, statusCode, err = tclient.RawHTTPClient().RawHTTPPost("/transfers", filter)
	require.NoError(t, err)
>>>>>>> b6380d5e
	assert.Equal(t, http.StatusForbidden, statusCode)
	assert.Equal(t, "the number of filtered logs exceeds the maximum allowed value of 5, please use pagination", strings.Trim(string(res), "\n"))
}

// Test functions
func testTransferBadRequest(t *testing.T) {
	badBody := []byte{0x00, 0x01, 0x02}

<<<<<<< HEAD
	res, err := http.Post(ts.URL+"/logs/transfers", "application/x-www-form-urlencoded", bytes.NewReader(badBody))

	assert.NoError(t, err)
	assert.Equal(t, http.StatusBadRequest, res.StatusCode)
=======
	_, statusCode, err := tclient.RawHTTPClient().RawHTTPPost("/transfers", badBody)
	require.NoError(t, err)
	assert.Equal(t, http.StatusBadRequest, statusCode)
>>>>>>> b6380d5e
}

func testTransferWithEmptyDb(t *testing.T) {
	emptyFilter := transfers.TransferFilter{
		CriteriaSet: make([]*logdb.TransferCriteria, 0),
		Range:       nil,
		Options:     nil,
		Order:       logdb.DESC,
	}

<<<<<<< HEAD
	res, statusCode := httpPost(t, ts.URL+"/logs/transfers", emptyFilter)
=======
	res, statusCode, err := tclient.RawHTTPClient().RawHTTPPost("/transfers", emptyFilter)
	require.NoError(t, err)
>>>>>>> b6380d5e
	var tLogs []*transfers.FilteredTransfer
	if err := json.Unmarshal(res, &tLogs); err != nil {
		t.Fatal(err)
	}

	assert.Equal(t, http.StatusOK, statusCode)
	assert.Empty(t, tLogs)
}

func testTransferWithBlocks(t *testing.T, expectedBlocks int) {
	emptyFilter := transfers.TransferFilter{
		CriteriaSet: make([]*logdb.TransferCriteria, 0),
		Range:       nil,
		Options:     nil,
		Order:       logdb.DESC,
	}

<<<<<<< HEAD
	res, statusCode := httpPost(t, ts.URL+"/logs/transfers", emptyFilter)
=======
	res, statusCode, err := tclient.RawHTTPClient().RawHTTPPost("/transfers", emptyFilter)
	require.NoError(t, err)
>>>>>>> b6380d5e
	var tLogs []*transfers.FilteredTransfer
	if err := json.Unmarshal(res, &tLogs); err != nil {
		t.Fatal(err)
	}

	assert.Equal(t, http.StatusOK, statusCode)
	assert.Equal(t, expectedBlocks, len(tLogs))
	for _, tLog := range tLogs {
		assert.NotEmpty(t, tLog)
	}
}

// Init functions
func insertBlocks(t *testing.T, db *logdb.LogDB, n int) {
	b := new(block.Builder).Build()
	for i := 0; i < n; i++ {
		b = new(block.Builder).
			ParentID(b.Header().ID()).
			Build()
		receipts := tx.Receipts{newReceipt()}

		w := db.NewWriter()
		if err := w.Write(b, receipts); err != nil {
			t.Fatal(err)
		}

		if err := w.Commit(); err != nil {
			t.Fatal(err)
		}
	}
}

func initTransferServer(t *testing.T, logDb *logdb.LogDB, limit uint64) {
	thorChain, err := testchain.NewIntegrationTestChain()
	require.NoError(t, err)

	router := mux.NewRouter()
	transfers.New(thorChain.Repo(), logDb, limit).Mount(router, "/logs/transfers")

	ts = httptest.NewServer(router)
}

func createDb(t *testing.T) *logdb.LogDB {
	logDb, err := logdb.NewMem()
	if err != nil {
		t.Fatal(err)
	}
	return logDb
}

// Utilities functions
func newReceipt() *tx.Receipt {
	return &tx.Receipt{
		Outputs: []*tx.Output{
			{
				Transfers: tx.Transfers{{
					Sender:    datagen.RandAddress(),
					Recipient: datagen.RandAddress(),
					Amount:    new(big.Int).SetBytes(datagen.RandAddress().Bytes()),
				}},
			},
		},
	}
}<|MERGE_RESOLUTION|>--- conflicted
+++ resolved
@@ -20,15 +20,9 @@
 	"github.com/vechain/thor/v2/api/transfers"
 	"github.com/vechain/thor/v2/block"
 	"github.com/vechain/thor/v2/logdb"
-<<<<<<< HEAD
+	"github.com/vechain/thor/v2/test/datagen"
 	"github.com/vechain/thor/v2/test/testchain"
-	"github.com/vechain/thor/v2/thor"
-=======
-	"github.com/vechain/thor/v2/muxdb"
-	"github.com/vechain/thor/v2/state"
-	"github.com/vechain/thor/v2/test/datagen"
 	"github.com/vechain/thor/v2/thorclient"
->>>>>>> b6380d5e
 	"github.com/vechain/thor/v2/tx"
 )
 
@@ -75,33 +69,21 @@
 		Order:       logdb.DESC,
 	}
 
-<<<<<<< HEAD
-	res, statusCode := httpPost(t, ts.URL+"/logs/transfers", filter)
-=======
-	res, statusCode, err := tclient.RawHTTPClient().RawHTTPPost("/transfers", filter)
-	require.NoError(t, err)
->>>>>>> b6380d5e
+	res, statusCode, err := tclient.RawHTTPClient().RawHTTPPost("/logs/transfers", filter)
+	require.NoError(t, err)
 	assert.Equal(t, "options.limit exceeds the maximum allowed value of 5", strings.Trim(string(res), "\n"))
 	assert.Equal(t, http.StatusForbidden, statusCode)
 
 	filter.Options.Limit = 5
-<<<<<<< HEAD
-	_, statusCode = httpPost(t, ts.URL+"/logs/transfers", filter)
-=======
-	_, statusCode, err = tclient.RawHTTPClient().RawHTTPPost("/transfers", filter)
-	require.NoError(t, err)
->>>>>>> b6380d5e
+	_, statusCode, err = tclient.RawHTTPClient().RawHTTPPost("/logs/transfers", filter)
+	require.NoError(t, err)
 	assert.Equal(t, http.StatusOK, statusCode)
 
 	// with nil options, should use default limit, when the filtered lower
 	// or equal to the limit, should return the filtered transfers
 	filter.Options = nil
-<<<<<<< HEAD
-	res, statusCode = httpPost(t, ts.URL+"/logs/transfers", filter)
-=======
-	res, statusCode, err = tclient.RawHTTPClient().RawHTTPPost("/transfers", filter)
-	require.NoError(t, err)
->>>>>>> b6380d5e
+	res, statusCode, err = tclient.RawHTTPClient().RawHTTPPost("/logs/transfers", filter)
+	require.NoError(t, err)
 	assert.Equal(t, http.StatusOK, statusCode)
 	var tLogs []*events.FilteredEvent
 	if err := json.Unmarshal(res, &tLogs); err != nil {
@@ -112,12 +94,8 @@
 
 	// when the filtered transfers exceed the limit, should return the forbidden
 	insertBlocks(t, db, 6)
-<<<<<<< HEAD
-	res, statusCode = httpPost(t, ts.URL+"/logs/transfers", filter)
-=======
-	res, statusCode, err = tclient.RawHTTPClient().RawHTTPPost("/transfers", filter)
-	require.NoError(t, err)
->>>>>>> b6380d5e
+	res, statusCode, err = tclient.RawHTTPClient().RawHTTPPost("/logs/transfers", filter)
+	require.NoError(t, err)
 	assert.Equal(t, http.StatusForbidden, statusCode)
 	assert.Equal(t, "the number of filtered logs exceeds the maximum allowed value of 5, please use pagination", strings.Trim(string(res), "\n"))
 }
@@ -126,16 +104,9 @@
 func testTransferBadRequest(t *testing.T) {
 	badBody := []byte{0x00, 0x01, 0x02}
 
-<<<<<<< HEAD
-	res, err := http.Post(ts.URL+"/logs/transfers", "application/x-www-form-urlencoded", bytes.NewReader(badBody))
-
-	assert.NoError(t, err)
-	assert.Equal(t, http.StatusBadRequest, res.StatusCode)
-=======
-	_, statusCode, err := tclient.RawHTTPClient().RawHTTPPost("/transfers", badBody)
+	_, statusCode, err := tclient.RawHTTPClient().RawHTTPPost("/logs/transfers", badBody)
 	require.NoError(t, err)
 	assert.Equal(t, http.StatusBadRequest, statusCode)
->>>>>>> b6380d5e
 }
 
 func testTransferWithEmptyDb(t *testing.T) {
@@ -146,12 +117,8 @@
 		Order:       logdb.DESC,
 	}
 
-<<<<<<< HEAD
-	res, statusCode := httpPost(t, ts.URL+"/logs/transfers", emptyFilter)
-=======
-	res, statusCode, err := tclient.RawHTTPClient().RawHTTPPost("/transfers", emptyFilter)
-	require.NoError(t, err)
->>>>>>> b6380d5e
+	res, statusCode, err := tclient.RawHTTPClient().RawHTTPPost("/logs/transfers", emptyFilter)
+	require.NoError(t, err)
 	var tLogs []*transfers.FilteredTransfer
 	if err := json.Unmarshal(res, &tLogs); err != nil {
 		t.Fatal(err)
@@ -169,12 +136,8 @@
 		Order:       logdb.DESC,
 	}
 
-<<<<<<< HEAD
-	res, statusCode := httpPost(t, ts.URL+"/logs/transfers", emptyFilter)
-=======
-	res, statusCode, err := tclient.RawHTTPClient().RawHTTPPost("/transfers", emptyFilter)
-	require.NoError(t, err)
->>>>>>> b6380d5e
+	res, statusCode, err := tclient.RawHTTPClient().RawHTTPPost("/logs/transfers", emptyFilter)
+	require.NoError(t, err)
 	var tLogs []*transfers.FilteredTransfer
 	if err := json.Unmarshal(res, &tLogs); err != nil {
 		t.Fatal(err)
