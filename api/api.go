// Copyright (c) 2018 The VeChainThor developers

// Distributed under the GNU Lesser General Public License v3.0 software license, see the accompanying
// file LICENSE or <https://www.gnu.org/licenses/lgpl-3.0.html>

package api

import (
	"net/http"
	"net/http/pprof"
	"strings"

	"github.com/gorilla/handlers"
	"github.com/gorilla/mux"
	"github.com/vechain/thor/v2/api/accounts"
	"github.com/vechain/thor/v2/api/blocks"
	"github.com/vechain/thor/v2/api/debug"
	"github.com/vechain/thor/v2/api/doc"
	"github.com/vechain/thor/v2/api/events"
	"github.com/vechain/thor/v2/api/node"
	"github.com/vechain/thor/v2/api/subscriptions"
	"github.com/vechain/thor/v2/api/transactions"
	"github.com/vechain/thor/v2/api/transfers"
	"github.com/vechain/thor/v2/bft"
	"github.com/vechain/thor/v2/chain"
	"github.com/vechain/thor/v2/log"
	"github.com/vechain/thor/v2/logdb"
	"github.com/vechain/thor/v2/state"
	"github.com/vechain/thor/v2/thor"
	"github.com/vechain/thor/v2/txpool"
)

// New return api router
func New(
	repo *chain.Repository,
	stater *state.Stater,
	txPool *txpool.TxPool,
	logDB *logdb.LogDB,
	bft bft.Finalizer,
	nw node.Network,
	forkConfig thor.ForkConfig,
	allowedOrigins string,
	backtraceLimit uint32,
	callGasLimit uint64,
	pprofOn bool,
	skipLogs bool,
	allowCustomTracer bool,
	enableReqLogger bool,
	enableMetrics bool,
) (http.HandlerFunc, func()) {
	origins := strings.Split(strings.TrimSpace(allowedOrigins), ",")
	for i, o := range origins {
		origins[i] = strings.ToLower(strings.TrimSpace(o))
	}

	router := mux.NewRouter()

	// to serve stoplight, swagger and api docs
	router.PathPrefix("/doc").Handler(
		http.StripPrefix("/doc/", http.FileServer(http.FS(doc.FS))),
	)

	// redirect stoplight-ui
	router.Path("/").HandlerFunc(
		func(w http.ResponseWriter, req *http.Request) {
			http.Redirect(w, req, "doc/stoplight-ui/", http.StatusTemporaryRedirect)
		})

	accounts.New(repo, stater, callGasLimit, forkConfig, bft).
		Mount(router, "/accounts")

	if !skipLogs {
		events.New(repo, logDB).
			Mount(router, "/logs/event")
		transfers.New(repo, logDB).
			Mount(router, "/logs/transfer")
	}
	blocks.New(repo, bft).
		Mount(router, "/blocks")
	transactions.New(repo, txPool).
		Mount(router, "/transactions")
	debug.New(repo, stater, forkConfig, callGasLimit, allowCustomTracer, bft).
		Mount(router, "/debug")
	node.New(nw).
		Mount(router, "/node")
	subs := subscriptions.New(repo, origins, backtraceLimit, txPool)
	subs.Mount(router, "/subscriptions")

	if pprofOn {
		router.HandleFunc("/debug/pprof/cmdline", pprof.Cmdline)
		router.HandleFunc("/debug/pprof/profile", pprof.Profile)
		router.HandleFunc("/debug/pprof/symbol", pprof.Symbol)
		router.HandleFunc("/debug/pprof/trace", pprof.Trace)
		router.PathPrefix("/debug/pprof/").HandlerFunc(pprof.Index)
	}

<<<<<<< HEAD
	handler := handlers.CompressHandler(router)
	if isReqLoggerEnabled {
		logger := log.New("pkg", "api")
		handler = RequestLoggerHandler(handler, logger)
=======
	if enableMetrics {
		router.Use(metricsMiddleware)
>>>>>>> e565762a
	}

	handler := handlers.CompressHandler(router)
	handler = handlers.CORS(
		handlers.AllowedOrigins(origins),
		handlers.AllowedHeaders([]string{"content-type", "x-genesis-id"}),
		handlers.ExposedHeaders([]string{"x-genesis-id", "x-thorest-ver"}),
	)(handler)

	if enableReqLogger {
		handler = RequestLoggerHandler(handler, log)
	}

	return handler.ServeHTTP, subs.Close // subscriptions handles hijacked conns, which need to be closed
}<|MERGE_RESOLUTION|>--- conflicted
+++ resolved
@@ -94,18 +94,12 @@
 		router.PathPrefix("/debug/pprof/").HandlerFunc(pprof.Index)
 	}
 
-<<<<<<< HEAD
-	handler := handlers.CompressHandler(router)
-	if isReqLoggerEnabled {
-		logger := log.New("pkg", "api")
-		handler = RequestLoggerHandler(handler, logger)
-=======
 	if enableMetrics {
 		router.Use(metricsMiddleware)
->>>>>>> e565762a
 	}
 
 	handler := handlers.CompressHandler(router)
+
 	handler = handlers.CORS(
 		handlers.AllowedOrigins(origins),
 		handlers.AllowedHeaders([]string{"content-type", "x-genesis-id"}),
@@ -113,7 +107,8 @@
 	)(handler)
 
 	if enableReqLogger {
-		handler = RequestLoggerHandler(handler, log)
+		logger := log.New("pkg", "api")
+		handler = RequestLoggerHandler(handler, logger)
 	}
 
 	return handler.ServeHTTP, subs.Close // subscriptions handles hijacked conns, which need to be closed
