// Copyright (c) 2018 The VeChainThor developers

// Distributed under the GNU Lesser General Public License v3.0 software license, see the accompanying
// file LICENSE or <https://www.gnu.org/licenses/lgpl-3.0.html>

package api

import (
	"net/http"
	"net/http/pprof"
	"strings"

	"github.com/gorilla/handlers"
	"github.com/gorilla/mux"
	"github.com/vechain/thor/v2/api/accounts"
	"github.com/vechain/thor/v2/api/blocks"
	"github.com/vechain/thor/v2/api/debug"
	"github.com/vechain/thor/v2/api/doc"
	"github.com/vechain/thor/v2/api/events"
	"github.com/vechain/thor/v2/api/node"
	"github.com/vechain/thor/v2/api/subscriptions"
	"github.com/vechain/thor/v2/api/transactions"
	"github.com/vechain/thor/v2/api/transfers"
	"github.com/vechain/thor/v2/chain"
	"github.com/vechain/thor/v2/logdb"
	"github.com/vechain/thor/v2/state"
	"github.com/vechain/thor/v2/telemetry"
	"github.com/vechain/thor/v2/thor"
	"github.com/vechain/thor/v2/txpool"
)

// New return api router
func New(
	repo *chain.Repository,
	stater *state.Stater,
	txPool *txpool.TxPool,
	logDB *logdb.LogDB,
	bft blocks.BFTEngine,
	nw node.Network,
	allowedOrigins string,
	backtraceLimit uint32,
	callGasLimit uint64,
	pprofOn bool,
	skipLogs bool,
	allowCustomTracer bool,
	forkConfig thor.ForkConfig,
	enableMetrics bool,
) (http.HandlerFunc, func()) {
	origins := strings.Split(strings.TrimSpace(allowedOrigins), ",")
	for i, o := range origins {
		origins[i] = strings.ToLower(strings.TrimSpace(o))
	}

	router := mux.NewRouter()

<<<<<<< HEAD
	if enableMetrics {
		router.PathPrefix("/metrics").Handler(telemetry.Handler())
	}

	// to serve api doc and swagger-ui
=======
	// to serve api docs
>>>>>>> 7518b782
	router.PathPrefix("/doc").Handler(
		http.StripPrefix("/doc/", http.FileServer(http.FS(doc.FS))),
	)

	// redirect stoplight-ui
	router.Path("/").HandlerFunc(
		func(w http.ResponseWriter, req *http.Request) {
			http.Redirect(w, req, "doc/stoplight-ui/", http.StatusTemporaryRedirect)
		})

	accounts.New(repo, stater, callGasLimit, forkConfig).
		Mount(router, "/accounts")

	if !skipLogs {
		events.New(repo, logDB).
			Mount(router, "/logs/event")
		transfers.New(repo, logDB).
			Mount(router, "/logs/transfer")
	}
	blocks.New(repo, bft).
		Mount(router, "/blocks")
	transactions.New(repo, txPool).
		Mount(router, "/transactions")
	debug.New(repo, stater, forkConfig, callGasLimit, allowCustomTracer).
		Mount(router, "/debug")
	node.New(nw).
		Mount(router, "/node")
	subs := subscriptions.New(repo, origins, backtraceLimit, txPool)
	subs.Mount(router, "/subscriptions")

	if pprofOn {
		router.HandleFunc("/debug/pprof/cmdline", pprof.Cmdline)
		router.HandleFunc("/debug/pprof/profile", pprof.Profile)
		router.HandleFunc("/debug/pprof/symbol", pprof.Symbol)
		router.HandleFunc("/debug/pprof/trace", pprof.Trace)
		router.PathPrefix("/debug/pprof/").HandlerFunc(pprof.Index)
	}

	handler := handlers.CompressHandler(router)
	handler = handlers.CORS(
		handlers.AllowedOrigins(origins),
		handlers.AllowedHeaders([]string{"content-type", "x-genesis-id"}),
		handlers.ExposedHeaders([]string{"x-genesis-id", "x-thorest-ver"}),
	)(handler)
	return handler.ServeHTTP,
		subs.Close // subscriptions handles hijacked conns, which need to be closed
}<|MERGE_RESOLUTION|>--- conflicted
+++ resolved
@@ -53,15 +53,12 @@
 
 	router := mux.NewRouter()
 
-<<<<<<< HEAD
+	// to serve api docs
 	if enableMetrics {
 		router.PathPrefix("/metrics").Handler(telemetry.Handler())
 	}
 
 	// to serve api doc and swagger-ui
-=======
-	// to serve api docs
->>>>>>> 7518b782
 	router.PathPrefix("/doc").Handler(
 		http.StripPrefix("/doc/", http.FileServer(http.FS(doc.FS))),
 	)
