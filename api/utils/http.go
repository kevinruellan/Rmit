--- conflicted
+++ resolved
@@ -46,11 +46,7 @@
 	}
 }
 
-<<<<<<< HEAD
-// NotFound convenience method to create http bad request error.
-=======
 // NotFound convenience method to create http not found error.
->>>>>>> cc502f34
 func NotFound(cause error) error {
 	return &httpError{
 		cause:  cause,
