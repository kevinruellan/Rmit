// Copyright (c) 2018 The VeChainThor developers

// Distributed under the GNU Lesser General Public License v3.0 software license, see the accompanying
// file LICENSE or <https://www.gnu.org/licenses/lgpl-3.0.html>

package runtime

import (
	"fmt"
	"math/big"
	"sync/atomic"

	"github.com/ethereum/go-ethereum/common"
	"github.com/ethereum/go-ethereum/core/types"
	"github.com/ethereum/go-ethereum/params"
	"github.com/pkg/errors"
	"github.com/vechain/thor/v2/abi"
	"github.com/vechain/thor/v2/builtin"
	"github.com/vechain/thor/v2/chain"
	"github.com/vechain/thor/v2/runtime/statedb"
	"github.com/vechain/thor/v2/state"
	"github.com/vechain/thor/v2/thor"
	"github.com/vechain/thor/v2/tx"
	Tx "github.com/vechain/thor/v2/tx"
	"github.com/vechain/thor/v2/vm"
	"github.com/vechain/thor/v2/xenv"
)

var (
	energyTransferEvent     *abi.Event
	prototypeSetMasterEvent *abi.Event
	nativeCallReturnGas     uint64 = 1562 // see test case for calculation

	EmptyRuntimeBytecode = []byte{0x60, 0x60, 0x60, 0x40, 0x52, 0x60, 0x02, 0x56}
)

func init() {
	var found bool
	if energyTransferEvent, found = builtin.Energy.ABI.EventByName("Transfer"); !found {
		panic("transfer event not found")
	}
	if prototypeSetMasterEvent, found = builtin.Prototype.Events().EventByName("$Master"); !found {
		panic("$Master event not found")
	}
}

var baseChainConfig = vm.ChainConfig{
	ChainConfig: params.ChainConfig{
		ChainID:             big.NewInt(0),
		HomesteadBlock:      big.NewInt(0),
		DAOForkBlock:        big.NewInt(0),
		DAOForkSupport:      false,
		EIP150Block:         big.NewInt(0),
		EIP150Hash:          common.Hash{},
		EIP155Block:         big.NewInt(0),
		EIP158Block:         big.NewInt(0),
		ByzantiumBlock:      big.NewInt(0),
		ConstantinopleBlock: nil,
		Ethash:              nil,
		Clique:              nil,
	},
	IstanbulBlock:  nil,
	GalacticaBlock: nil,
}

// Output output of clause execution.
type Output struct {
	Data            []byte
	Events          tx.Events
	Transfers       tx.Transfers
	LeftOverGas     uint64
	RefundGas       uint64
	VMErr           error         // VMErr identify the execution result of the contract function, not evm function's err.
	ContractAddress *thor.Address // if create a new contract, or is nil.
}

type TransactionExecutor struct {
	HasNextClause func() bool
	PrepareNext   func() (exec func() (gasUsed uint64, output *Output, err error), interrupt func())
	Finalize      func() (*tx.Receipt, error)
}

// Runtime bases on EVM and VeChain Thor builtins.
type Runtime struct {
	vmConfig    vm.Config
	chain       *chain.Chain
	state       *state.State
	ctx         *xenv.BlockContext
	chainConfig vm.ChainConfig
}

// New create a Runtime object.
func New(
	chain *chain.Chain,
	state *state.State,
	ctx *xenv.BlockContext,
	forkConfig thor.ForkConfig,
) *Runtime {
	currentChainConfig := baseChainConfig
	currentChainConfig.ConstantinopleBlock = big.NewInt(int64(forkConfig.ETH_CONST))
	currentChainConfig.IstanbulBlock = big.NewInt(int64(forkConfig.ETH_IST))
	currentChainConfig.GalacticaBlock = big.NewInt(int64(forkConfig.GALACTICA))
	if chain != nil {
		// use genesis id as chain id
		currentChainConfig.ChainID = new(big.Int).SetBytes(chain.GenesisID().Bytes())
	}

	// alloc precompiled contracts
	if forkConfig.GALACTICA == ctx.Number {
		for addr := range vm.PrecompiledContractsGalactica {
			if err := state.SetCode(thor.Address(addr), EmptyRuntimeBytecode); err != nil {
				panic(err)
			}
		}
	} else if forkConfig.ETH_IST == ctx.Number {
		for addr := range vm.PrecompiledContractsIstanbul {
			if err := state.SetCode(thor.Address(addr), EmptyRuntimeBytecode); err != nil {
				panic(err)
			}
		}
	} else if ctx.Number == 0 {
		for addr := range vm.PrecompiledContractsByzantium {
			if err := state.SetCode(thor.Address(addr), EmptyRuntimeBytecode); err != nil {
				panic(err)
			}
		}
	}

	// VIP191
	if forkConfig.VIP191 == ctx.Number {
		// upgrade extension contract to V2
		if err := state.SetCode(builtin.Extension.Address, builtin.Extension.V2.RuntimeBytecodes()); err != nil {
			panic(err)
		}
	}

	rt := Runtime{
		chain:       chain,
		state:       state,
		ctx:         ctx,
		chainConfig: currentChainConfig,
	}
	return &rt
}

func (rt *Runtime) Chain() *chain.Chain         { return rt.chain }
func (rt *Runtime) State() *state.State         { return rt.state }
func (rt *Runtime) Context() *xenv.BlockContext { return rt.ctx }

// SetVMConfig config VM.
// Returns this runtime.
func (rt *Runtime) SetVMConfig(config vm.Config) *Runtime {
	rt.vmConfig = config
	return rt
}

func (rt *Runtime) newEVM(stateDB *statedb.StateDB, clauseIndex uint32, txCtx *xenv.TransactionContext) *vm.EVM {
	var (
		lastNonNativeCallGas uint64
		baseFee              *big.Int
	)
	if rt.ctx.BaseFee != nil {
		baseFee = new(big.Int).Set(rt.ctx.BaseFee)
	}
	return vm.NewEVM(vm.Context{
		CanTransfer: func(_ vm.StateDB, addr common.Address, amount *big.Int) bool {
			return stateDB.GetBalance(addr).Cmp(amount) >= 0
		},
		Transfer: func(_ vm.StateDB, sender, recipient common.Address, amount *big.Int) {
			if amount.Sign() == 0 {
				return
			}
			// touch energy balance when token balance changed
			// SHOULD be performed before transfer
			senderEnergy, err := rt.state.GetEnergy(thor.Address(sender), rt.ctx.Time)
			if err != nil {
				panic(err)
			}
			recipientEnergy, err := rt.state.GetEnergy(thor.Address(recipient), rt.ctx.Time)
			if err != nil {
				panic(err)
			}

			if err := rt.state.SetEnergy(thor.Address(sender), senderEnergy, rt.ctx.Time); err != nil {
				panic(err)
			}
			if err := rt.state.SetEnergy(thor.Address(recipient), recipientEnergy, rt.ctx.Time); err != nil {
				panic(err)
			}

			stateDB.SubBalance(sender, amount)
			stateDB.AddBalance(recipient, amount)

			stateDB.AddTransfer(&tx.Transfer{
				Sender:    thor.Address(sender),
				Recipient: thor.Address(recipient),
				Amount:    new(big.Int).Set(amount),
			})
		},
		GetHash: func(num uint64) common.Hash {
			id, err := rt.chain.GetBlockID(uint32(num))
			if err != nil {
				panic(err)
			}
			return common.Hash(id)
		},
		NewContractAddress: func(_ *vm.EVM, counter uint32) common.Address {
			return common.Address(thor.CreateContractAddress(txCtx.ID, clauseIndex, counter))
		},
		InterceptContractCall: func(evm *vm.EVM, contract *vm.Contract, readonly bool) ([]byte, error, bool) {
			if evm.Depth() < 2 {
				lastNonNativeCallGas = contract.Gas
				// skip direct calls
				return nil, nil, false
			}

			if contract.Address() != contract.Caller() {
				lastNonNativeCallGas = contract.Gas
				// skip native calls from other contract
				return nil, nil, false
			}

			abi, run, found := builtin.FindNativeCall(thor.Address(contract.Address()), contract.Input)
			if !found {
				lastNonNativeCallGas = contract.Gas
				return nil, nil, false
			}

			if readonly && !abi.Const() {
				panic("invoke non-const method in readonly env")
			}

			if contract.Value().Sign() != 0 {
				// reject value transfer on call
				panic("value transfer not allowed")
			}

			// here we return call gas and extcodeSize gas for native calls, to make
			// builtin contract cheap.
			contract.Gas += nativeCallReturnGas
			if contract.Gas > lastNonNativeCallGas {
				panic("serious bug: native call returned gas over consumed")
			}

			ret, err := xenv.New(abi, rt.chain, rt.state, rt.ctx, txCtx, evm, contract).Call(run)
			return ret, err, true
		},
		OnCreateContract: func(_ *vm.EVM, contractAddr, caller common.Address) {
			// set master for created contract
			if err := rt.state.SetMaster(thor.Address(contractAddr), thor.Address(caller)); err != nil {
				panic(err)
			}

			data, err := prototypeSetMasterEvent.Encode(caller)
			if err != nil {
				panic(err)
			}

			stateDB.AddLog(&types.Log{
				Address: contractAddr,
				Topics:  []common.Hash{common.Hash(prototypeSetMasterEvent.ID())},
				Data:    data,
			})
		},
		OnSuicideContract: func(_ *vm.EVM, contractAddr, tokenReceiver common.Address) {
			// it's IMPORTANT to process energy before token
			energy, err := rt.state.GetEnergy(thor.Address(contractAddr), rt.ctx.Time)
			if err != nil {
				panic(err)
			}
			bal := stateDB.GetBalance(contractAddr)

			if bal.Sign() != 0 || energy.Sign() != 0 {
				receiverEnergy, err := rt.state.GetEnergy(thor.Address(tokenReceiver), rt.ctx.Time)
				if err != nil {
					panic(err)
				}
				// touch the receiver's energy
				// no need to clear contract's energy, vm will delete the whole contract later.
				if err := rt.state.SetEnergy(
					thor.Address(tokenReceiver),
					new(big.Int).Add(receiverEnergy, energy),
					rt.ctx.Time); err != nil {
					panic(err)
				}
				// emit event if there is energy in the account
				if energy.Sign() != 0 {
					// see ERC20's Transfer event
					topics := []common.Hash{
						common.Hash(energyTransferEvent.ID()),
						common.BytesToHash(contractAddr[:]),
						common.BytesToHash(tokenReceiver[:]),
					}

					data, err := energyTransferEvent.Encode(energy)
					if err != nil {
						panic(err)
					}

					stateDB.AddLog(&types.Log{
						Address: common.Address(builtin.Energy.Address),
						Topics:  topics,
						Data:    data,
					})
				}
			}

			if bal.Sign() != 0 {
				stateDB.AddBalance(tokenReceiver, bal)

				stateDB.AddTransfer(&tx.Transfer{
					Sender:    thor.Address(contractAddr),
					Recipient: thor.Address(tokenReceiver),
					Amount:    bal,
				})
			}
		},
		Origin:      common.Address(txCtx.Origin),
		GasPrice:    txCtx.GasPrice,
		Coinbase:    common.Address(rt.ctx.Beneficiary),
		GasLimit:    rt.ctx.GasLimit,
		BlockNumber: new(big.Int).SetUint64(uint64(rt.ctx.Number)),
		Time:        new(big.Int).SetUint64(rt.ctx.Time),
		Difficulty:  &big.Int{},
<<<<<<< HEAD
		BaseFee:     &big.Int{},
=======
		BaseFee:     baseFee,
>>>>>>> 70c01ce2
	}, stateDB, &rt.chainConfig, rt.vmConfig)
}

// PrepareClause prepare to execute clause.
// It allows to interrupt execution.
func (rt *Runtime) PrepareClause(
	clause *tx.Clause,
	clauseIndex uint32,
	gas uint64,
	txCtx *xenv.TransactionContext,
) (exec func() (output *Output, interrupted bool, err error), interrupt func()) {
	var (
		stateDB       = statedb.New(rt.state)
		evm           = rt.newEVM(stateDB, clauseIndex, txCtx)
		data          []byte
		leftOverGas   uint64
		vmErr         error
		contractAddr  *thor.Address
		interruptFlag uint32
	)

	exec = func() (output *Output, interrupted bool, err error) {
		defer func() {
			if e := recover(); e != nil {
				// caught state error
				switch e := e.(type) {
				case error:
					err = e
				case string:
					err = errors.New(e)
				default:
					err = fmt.Errorf("runtime: unknown error: %v", e)
				}
			}
		}()

		if clause.To() == nil {
			var caddr common.Address
			data, caddr, leftOverGas, vmErr = evm.Create(vm.AccountRef(txCtx.Origin), clause.Data(), gas, clause.Value())
			contractAddr = (*thor.Address)(&caddr)
		} else {
			data, leftOverGas, vmErr = evm.Call(vm.AccountRef(txCtx.Origin), common.Address(*clause.To()), clause.Data(), gas, clause.Value())
		}

		interrupted = atomic.LoadUint32(&interruptFlag) != 0
		output = &Output{
			Data:            data,
			LeftOverGas:     leftOverGas,
			RefundGas:       stateDB.GetRefund(),
			VMErr:           vmErr,
			ContractAddress: contractAddr,
		}
		output.Events, output.Transfers = stateDB.GetLogs()
		return output, interrupted, nil
	}

	interrupt = func() {
		atomic.StoreUint32(&interruptFlag, 1)
		evm.Cancel()
	}
	return
}

// ExecuteTransaction executes a transaction.
// If some clause failed, receipt.Outputs will be nil and vmOutputs may shorter than clause count.
func (rt *Runtime) ExecuteTransaction(tx *tx.Transaction) (receipt *tx.Receipt, err error) {
	executor, err := rt.PrepareTransaction(tx)
	if err != nil {
		return nil, err
	}
	for executor.HasNextClause() {
		exec, _ := executor.PrepareNext()
		if _, _, err := exec(); err != nil {
			return nil, err
		}
	}
	return executor.Finalize()
}

// PrepareTransaction prepare to execute tx.
func (rt *Runtime) PrepareTransaction(tx *tx.Transaction) (*TransactionExecutor, error) {
	resolvedTx, err := ResolveTransaction(tx)
	if err != nil {
		return nil, err
	}

	baseGasPrice, gasPrice, payer, _, returnGas, err := resolvedTx.BuyGas(rt.state, rt.ctx.Time)
	if err != nil {
		return nil, err
	}

	txCtx, err := resolvedTx.ToContext(gasPrice, payer, rt.ctx.Number, rt.chain.GetBlockID)
	if err != nil {
		return nil, err
	}

	// ResolveTransaction has checked that tx.Gas() >= IntrinsicGas
	leftOverGas := tx.Gas() - resolvedTx.IntrinsicGas
	// checkpoint to be reverted when clause failure.
	checkpoint := rt.state.NewCheckpoint()

	txOutputs := make([]*Tx.Output, 0, len(resolvedTx.Clauses))
	reverted := false
	finalized := false

	hasNext := func() bool {
		return !reverted && len(txOutputs) < len(resolvedTx.Clauses)
	}

	return &TransactionExecutor{
		HasNextClause: hasNext,
		PrepareNext: func() (exec func() (uint64, *Output, error), interrupt func()) {
			nextClauseIndex := uint32(len(txOutputs))
			execFunc, interrupt := rt.PrepareClause(resolvedTx.Clauses[nextClauseIndex], nextClauseIndex, leftOverGas, txCtx)

			exec = func() (gasUsed uint64, output *Output, err error) {
				if rt.vmConfig.Tracer != nil {
					rt.vmConfig.Tracer.CaptureClauseStart(leftOverGas)
					defer func() {
						rt.vmConfig.Tracer.CaptureClauseEnd(leftOverGas)
					}()
				}

				output, _, err = execFunc()
				if err != nil {
					return 0, nil, err
				}
				gasUsed = leftOverGas - output.LeftOverGas
				leftOverGas = output.LeftOverGas

				// Apply refund counter, capped to half of the used gas.
				refund := gasUsed / 2
				if refund > output.RefundGas {
					refund = output.RefundGas
				}

				// won't overflow
				leftOverGas += refund

				if output.VMErr != nil {
					// vm exception here
					// revert all executed clauses
					rt.state.RevertTo(checkpoint)
					reverted = true
					txOutputs = nil
					return
				}
				txOutputs = append(txOutputs, &Tx.Output{Events: output.Events, Transfers: output.Transfers})
				return
			}

			return
		},
		Finalize: func() (*Tx.Receipt, error) {
			if hasNext() {
				return nil, errors.New("not all clauses processed")
			}
			if finalized {
				return nil, errors.New("already finalized")
			}
			finalized = true

			receipt := &Tx.Receipt{
				Reverted: reverted,
				Outputs:  txOutputs,
				GasUsed:  tx.Gas() - leftOverGas,
				GasPayer: payer,
			}

			receipt.Paid = new(big.Int).Mul(new(big.Int).SetUint64(receipt.GasUsed), gasPrice)

			if err := returnGas(leftOverGas); err != nil {
				return nil, err
			}

			// reward
			rewardRatio, err := builtin.Params.Native(rt.state).Get(thor.KeyRewardRatio)
			if err != nil {
				return nil, err
			}
			provedWork, err := tx.ProvedWork(rt.ctx.Number-1, rt.chain.GetBlockID)
			if err != nil {
				return nil, err
			}
			overallGasPrice := tx.OverallGasPrice(baseGasPrice, provedWork)

			reward := new(big.Int).SetUint64(receipt.GasUsed)
			reward.Mul(reward, overallGasPrice)
			reward.Mul(reward, rewardRatio)
			reward.Div(reward, big.NewInt(1e18))
			if err := builtin.Energy.Native(rt.state, rt.ctx.Time).Add(rt.ctx.Beneficiary, reward); err != nil {
				return nil, err
			}

			receipt.Reward = reward
			return receipt, nil
		},
	}, nil
}<|MERGE_RESOLUTION|>--- conflicted
+++ resolved
@@ -322,11 +322,7 @@
 		BlockNumber: new(big.Int).SetUint64(uint64(rt.ctx.Number)),
 		Time:        new(big.Int).SetUint64(rt.ctx.Time),
 		Difficulty:  &big.Int{},
-<<<<<<< HEAD
-		BaseFee:     &big.Int{},
-=======
 		BaseFee:     baseFee,
->>>>>>> 70c01ce2
 	}, stateDB, &rt.chainConfig, rt.vmConfig)
 }
 
