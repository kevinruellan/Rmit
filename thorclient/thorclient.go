--- conflicted
+++ resolved
@@ -158,16 +158,12 @@
 
 // Transaction retrieves a transaction by its ID.
 func (c *Client) Transaction(id *thor.Bytes32, opts ...Option) (*transactions.Transaction, error) {
-<<<<<<< HEAD
 	options := applyOptions(opts)
 	// TODO review the revision vs head difference
 	// plus fix the finalizedRevision use, throw an error ?
 	if options.revision == tccommon.BestRevision {
 		options.revision = ""
 	}
-=======
-	options := applyHeadOptions(opts)
->>>>>>> 1a8ab07d
 	return c.httpConn.GetTransaction(id, options.revision, options.pending)
 }
 
