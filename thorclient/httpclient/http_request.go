--- conflicted
+++ resolved
@@ -62,15 +62,9 @@
 	} else {
 		var err error
 		data, err = json.Marshal(payload)
-<<<<<<< HEAD
-	}
-	if err != nil {
-		return nil, fmt.Errorf("unable to unmarshal payload - %w", err)
-=======
 		if err != nil {
 			return nil, fmt.Errorf("unable to marshal payload - %w", err)
 		}
->>>>>>> 0ec320d5
 	}
 
 	return c.httpRequest("POST", url, bytes.NewBuffer(data))
