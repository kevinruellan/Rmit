// Copyright (c) 2024 The VeChainThor developers

// Distributed under the GNU Lesser General Public License v3.0 software license, see the accompanying
// file LICENSE or <https://www.gnu.org/licenses/lgpl-3.0.html>

package httpclient

import (
	"encoding/json"
	"fmt"
	"math/big"
	"net/http"
	"net/http/httptest"
	"reflect"
	"testing"

	"github.com/ethereum/go-ethereum/common/hexutil"
	"github.com/ethereum/go-ethereum/common/math"
	"github.com/stretchr/testify/assert"
	"github.com/stretchr/testify/require"
	"github.com/vechain/thor/v2/api/accounts"
	"github.com/vechain/thor/v2/api/blocks"
	"github.com/vechain/thor/v2/api/events"
	"github.com/vechain/thor/v2/api/fees"
	"github.com/vechain/thor/v2/api/node"
	"github.com/vechain/thor/v2/api/transactions"
	"github.com/vechain/thor/v2/api/transfers"
	"github.com/vechain/thor/v2/thor"

	tccommon "github.com/vechain/thor/v2/thorclient/common"
)

func TestClient_GetTransactionReceipt(t *testing.T) {
	txID := thor.Bytes32{0x01}
	expectedReceipt := &transactions.Receipt{
		GasUsed:  1000,
		GasPayer: thor.Address{0x01},
		Paid:     &math.HexOrDecimal256{},
		Reward:   &math.HexOrDecimal256{},
		Reverted: false,
		Meta:     transactions.ReceiptMeta{},
		Outputs:  []*transactions.Output{},
	}

	ts := httptest.NewServer(http.HandlerFunc(func(w http.ResponseWriter, r *http.Request) {
		assert.Equal(t, "/transactions/"+txID.String()+"/receipt", r.URL.Path)

		receiptBytes, _ := json.Marshal(expectedReceipt)
		w.Write(receiptBytes)
	}))
	defer ts.Close()

	client := New(ts.URL)
	receipt, err := client.GetTransactionReceipt(&txID, "")

	assert.NoError(t, err)
	assert.Equal(t, expectedReceipt, receipt)
}

func TestClient_InspectClauses(t *testing.T) {
	calldata := &accounts.BatchCallData{}
	expectedResults := []*accounts.CallResult{{
		Data:      "data",
		Events:    []*transactions.Event{},
		Transfers: []*transactions.Transfer{},
		GasUsed:   1000,
		Reverted:  false,
		VMError:   "no error"}}

	ts := httptest.NewServer(http.HandlerFunc(func(w http.ResponseWriter, r *http.Request) {
		assert.Equal(t, "/accounts/*", r.URL.Path)

		inspectionResBytes, _ := json.Marshal(expectedResults)
		w.Write(inspectionResBytes)
	}))
	defer ts.Close()

	client := New(ts.URL)
	results, err := client.InspectClauses(calldata, "")

	assert.NoError(t, err)
	assert.Equal(t, expectedResults, results)
}

func TestClient_SendTransaction(t *testing.T) {
	rawTx := &transactions.RawTx{}
	expectedResult := &transactions.SendTxResult{ID: &thor.Bytes32{0x01}}

	ts := httptest.NewServer(http.HandlerFunc(func(w http.ResponseWriter, r *http.Request) {
		assert.Equal(t, "/transactions", r.URL.Path)

		txIDBytes, _ := json.Marshal(expectedResult)
		w.Write(txIDBytes)
	}))
	defer ts.Close()

	client := New(ts.URL)
	result, err := client.SendTransaction(rawTx)

	assert.NoError(t, err)
	assert.Equal(t, expectedResult, result)
}

func TestClient_FilterTransfers(t *testing.T) {
	req := &transfers.TransferFilter{}
	expectedTransfers := []*transfers.FilteredTransfer{{
		Sender:    thor.Address{0x01},
		Recipient: thor.Address{0x02},
		Amount:    &math.HexOrDecimal256{},
		Meta:      transfers.LogMeta{},
	}}

	ts := httptest.NewServer(http.HandlerFunc(func(w http.ResponseWriter, r *http.Request) {
		assert.Equal(t, "/logs/transfer", r.URL.Path)

		filteredTransfersBytes, _ := json.Marshal(expectedTransfers)
		w.Write(filteredTransfersBytes)
	}))
	defer ts.Close()

	client := New(ts.URL)
	transfers, err := client.FilterTransfers(req)

	assert.NoError(t, err)
	assert.Equal(t, expectedTransfers, transfers)
}

func TestClient_FilterEvents(t *testing.T) {
	req := &events.EventFilter{}
	expectedEvents := []events.FilteredEvent{{
		Address: thor.Address{0x01},
		Topics:  []*thor.Bytes32{{0x01}},
		Data:    "data",
		Meta:    events.LogMeta{},
	}}
	expectedPath := "/logs/event"

	ts := httptest.NewServer(http.HandlerFunc(func(w http.ResponseWriter, r *http.Request) {
		assert.Equal(t, expectedPath, r.URL.Path)

		filteredEventsBytes, _ := json.Marshal(expectedEvents)
		w.Write(filteredEventsBytes)
	}))
	defer ts.Close()

	client := New(ts.URL)
	events, err := client.FilterEvents(req)

	assert.NoError(t, err)
	assert.Equal(t, expectedEvents, events)
}

func TestClient_GetAccount(t *testing.T) {
	addr := thor.Address{0x01}
	expectedAccount := &accounts.Account{
		Balance: math.HexOrDecimal256{},
		Energy:  math.HexOrDecimal256{},
		HasCode: false,
	}

	ts := httptest.NewServer(http.HandlerFunc(func(w http.ResponseWriter, r *http.Request) {
		assert.Equal(t, "/accounts/"+addr.String(), r.URL.Path)

		accountBytes, _ := json.Marshal(expectedAccount)
		w.Write(accountBytes)
	}))
	defer ts.Close()

	client := New(ts.URL)
	account, err := client.GetAccount(&addr, "")

	assert.NoError(t, err)
	assert.Equal(t, expectedAccount, account)
}

func TestClient_GetAccountCode(t *testing.T) {
	addr := thor.Address{0x01}
	expectedCodeRsp := &accounts.GetCodeResult{Code: hexutil.Encode([]byte{0x01, 0x03})}

	ts := httptest.NewServer(http.HandlerFunc(func(w http.ResponseWriter, r *http.Request) {
		assert.Equal(t, "/accounts/"+addr.String()+"/code", r.URL.Path)

		marshal, err := json.Marshal(expectedCodeRsp)
		require.NoError(t, err)

		w.Write(marshal)
	}))
	defer ts.Close()

	client := New(ts.URL)
	byteCode, err := client.GetAccountCode(&addr, "")

	assert.NoError(t, err)
	assert.Equal(t, expectedCodeRsp.Code, byteCode.Code)
}

func TestClient_GetStorage(t *testing.T) {
	addr := thor.Address{0x01}
	key := thor.Bytes32{0x01}
	expectedStorageRsp := &accounts.GetStorageResult{Value: hexutil.Encode([]byte{0x01, 0x03})}

	ts := httptest.NewServer(http.HandlerFunc(func(w http.ResponseWriter, r *http.Request) {
		assert.Equal(t, "/accounts/"+addr.String()+"/storage/"+key.String(), r.URL.Path)

		marshal, err := json.Marshal(expectedStorageRsp)
		require.NoError(t, err)

		w.Write(marshal)
	}))
	defer ts.Close()

	client := New(ts.URL)
	data, err := client.GetAccountStorage(&addr, &key, tccommon.BestRevision)

	assert.NoError(t, err)
	assert.Equal(t, expectedStorageRsp.Value, data.Value)
}

func TestClient_GetExpandedBlock(t *testing.T) {
	blockID := "123"
	expectedBlock := &blocks.JSONExpandedBlock{}

	ts := httptest.NewServer(http.HandlerFunc(func(w http.ResponseWriter, r *http.Request) {
		assert.Equal(t, "/blocks/"+blockID+"?expanded=true", r.URL.Path+"?"+r.URL.RawQuery)

		blockBytes, _ := json.Marshal(expectedBlock)
		w.Write(blockBytes)
	}))
	defer ts.Close()

	client := New(ts.URL)
	block, err := client.GetExpandedBlock(blockID)

	assert.NoError(t, err)
	assert.Equal(t, expectedBlock, block)
}

func TestClient_GetBlock(t *testing.T) {
	blockID := "123"
	expectedBlock := &blocks.JSONCollapsedBlock{
		JSONBlockSummary: &blocks.JSONBlockSummary{
			Number:      123456,
			ID:          thor.Bytes32{0x01},
			GasLimit:    1000,
			Beneficiary: thor.Address{0x01},
			GasUsed:     100,
			TxsRoot:     thor.Bytes32{0x03},
			TxsFeatures: 1,
			IsFinalized: false,
		},
		Transactions: nil,
	}

	ts := httptest.NewServer(http.HandlerFunc(func(w http.ResponseWriter, r *http.Request) {
		assert.Equal(t, "/blocks/"+blockID, r.URL.Path)

		blockBytes, _ := json.Marshal(expectedBlock)
		w.Write(blockBytes)
	}))
	defer ts.Close()

	client := New(ts.URL)
	block, err := client.GetBlock(blockID)

	assert.NoError(t, err)
	assert.Equal(t, expectedBlock, block)
}

func TestClient_GetNilBlock(t *testing.T) {
	blockID := "123"
	var expectedBlock *blocks.JSONCollapsedBlock

	ts := httptest.NewServer(http.HandlerFunc(func(w http.ResponseWriter, r *http.Request) {
		assert.Equal(t, "/blocks/"+blockID, r.URL.Path)

		w.Write([]byte("null"))
	}))
	defer ts.Close()

	client := New(ts.URL)
	block, err := client.GetBlock(blockID)

	assert.Equal(t, tccommon.ErrNotFound, err)
	assert.Equal(t, expectedBlock, block)
}

func TestClient_GetTransaction(t *testing.T) {
	txID := thor.Bytes32{0x01}
	expectedTx := &transactions.Transaction{ID: txID}

	ts := httptest.NewServer(http.HandlerFunc(func(w http.ResponseWriter, r *http.Request) {
		assert.Equal(t, "/transactions/"+txID.String(), r.URL.Path)

		txBytes, _ := json.Marshal(expectedTx)
		w.Write(txBytes)
	}))
	defer ts.Close()

	client := New(ts.URL)
	tx, err := client.GetTransaction(&txID, tccommon.BestRevision, false)

	assert.NoError(t, err)
	assert.Equal(t, expectedTx, tx)
}

func TestClient_GetRawTransaction(t *testing.T) {
	txID := thor.Bytes32{0x01}
	expectedTx := &transactions.RawTransaction{
		Meta: &transactions.TxMeta{
			BlockID:        thor.Bytes32{0x01},
			BlockNumber:    1,
			BlockTimestamp: 123,
		},
		RawTx: transactions.RawTx{Raw: hexutil.Encode([]byte{0x03})},
	}

	ts := httptest.NewServer(http.HandlerFunc(func(w http.ResponseWriter, r *http.Request) {
		assert.Equal(t, "/transactions/"+txID.String(), r.URL.Path)

		txBytes, err := json.Marshal(expectedTx)
		require.NoError(t, err)

		w.Write(txBytes)
	}))
	defer ts.Close()

	client := New(ts.URL)
	tx, err := client.GetRawTransaction(&txID, tccommon.BestRevision, false)

	assert.NoError(t, err)
	assert.Equal(t, expectedTx, tx)
}

func TestClient_GetFeesHistory(t *testing.T) {
	blockCount := uint32(5)
	newestBlock := "best"
	expectedFeesHistory := &fees.FeesHistory{
		OldestBlock:   thor.Bytes32{0x01},
		BaseFeePerGas: []*hexutil.Big{(*hexutil.Big)(big.NewInt(0x01))},
<<<<<<< HEAD
		GasUsedRatios: []float64{0.0021},
=======
		GasUsedRatio:  []float64{0.0021},
>>>>>>> 60637030
	}

	ts := httptest.NewServer(http.HandlerFunc(func(w http.ResponseWriter, r *http.Request) {
		assert.Equal(t, "/fees/history?blockCount="+fmt.Sprint(blockCount)+"&newestBlock="+newestBlock, r.URL.Path+"?"+r.URL.RawQuery)

		feesHistoryBytes, _ := json.Marshal(expectedFeesHistory)
		w.Write(feesHistoryBytes)
	}))
	defer ts.Close()

	client := New(ts.URL)
	feesHistory, err := client.GetFeesHistory(blockCount, newestBlock)

	assert.NoError(t, err)
	assert.Equal(t, expectedFeesHistory, feesHistory)
}

func TestClient_GetFeesPriority(t *testing.T) {
	expectedFeesPriority := &fees.FeesPriority{
		MaxPriorityFeePerGas: (*hexutil.Big)(big.NewInt(0x20)),
	}

	ts := httptest.NewServer(http.HandlerFunc(func(w http.ResponseWriter, r *http.Request) {
		assert.Equal(t, "/fees/priority", r.URL.Path)

		feesPriorityBytes, _ := json.Marshal(expectedFeesPriority)
		w.Write(feesPriorityBytes)
	}))
	defer ts.Close()

	client := New(ts.URL)
	feesPriority, err := client.GetFeesPriority()

	assert.NoError(t, err)
	assert.Equal(t, expectedFeesPriority, feesPriority)
}

func TestClient_RawHTTPPost(t *testing.T) {
	url := "/test"
	calldata := map[string]any{}
	expectedResponse := []byte{0x01}

	ts := httptest.NewServer(http.HandlerFunc(func(w http.ResponseWriter, r *http.Request) {
		assert.Equal(t, url, r.URL.Path)

		w.Write(expectedResponse)
	}))
	defer ts.Close()

	client := New(ts.URL)
	response, statusCode, err := client.RawHTTPPost(url, calldata)

	assert.NoError(t, err)
	assert.Equal(t, expectedResponse, response)
	assert.Equal(t, http.StatusOK, statusCode)
}

func TestClient_RawHTTPGet(t *testing.T) {
	url := "/test"
	expectedResponse := []byte{0x01}

	ts := httptest.NewServer(http.HandlerFunc(func(w http.ResponseWriter, r *http.Request) {
		assert.Equal(t, url, r.URL.Path)

		w.Write(expectedResponse)
	}))
	defer ts.Close()

	client := New(ts.URL)
	response, statusCode, err := client.RawHTTPGet(url)

	assert.NoError(t, err)
	assert.Equal(t, expectedResponse, response)
	assert.Equal(t, http.StatusOK, statusCode)
}

func TestClient_GetPeers(t *testing.T) {
	expectedPeers := []*node.PeerStats{{
		Name:        "nodeA",
		BestBlockID: thor.Bytes32{0x01},
		TotalScore:  1000,
		PeerID:      "peerId",
		NetAddr:     "netAddr",
		Inbound:     false,
		Duration:    1000,
	}}

	ts := httptest.NewServer(http.HandlerFunc(func(w http.ResponseWriter, r *http.Request) {
		assert.Equal(t, "/node/network/peers", r.URL.Path)

		peersBytes, _ := json.Marshal(expectedPeers)
		w.Write(peersBytes)
	}))
	defer ts.Close()

	client := New(ts.URL)
	peers, err := client.GetPeers()

	assert.NoError(t, err)
	assert.Equal(t, expectedPeers, peers)
}

func TestClient_Errors(t *testing.T) {
	txID := thor.Bytes32{0x01}
	blockID := "123"
	addr := thor.Address{0x01}

	for _, tc := range []struct {
		name     string
		path     string
		function any
	}{
		{
			name:     "TransactionReceipt",
			path:     "/transactions/" + txID.String() + "/receipt",
			function: func(client *Client) (*transactions.Receipt, error) { return client.GetTransactionReceipt(&txID, "") },
		},
		{
			name: "InspectClauses",
			path: "/accounts/*",
			function: func(client *Client) ([]*accounts.CallResult, error) {
				return client.InspectClauses(&accounts.BatchCallData{}, "")
			},
		},
		{
			name: "SendTransaction",
			path: "/transactions",
			function: func(client *Client) (*transactions.SendTxResult, error) {
				return client.SendTransaction(&transactions.RawTx{})
			},
		},
		{
			name: "FilterTransfers",
			path: "/logs/transfer",
			function: func(client *Client) ([]*transfers.FilteredTransfer, error) {
				return client.FilterTransfers(&transfers.TransferFilter{})
			},
		},
		{
			name: "FilterEvents",
			path: "/logs/event",
			function: func(client *Client) ([]events.FilteredEvent, error) {
				return client.FilterEvents(&events.EventFilter{})
			},
		},
		{
			name:     "Account",
			path:     "/accounts/" + addr.String(),
			function: func(client *Client) (*accounts.Account, error) { return client.GetAccount(&addr, "") },
		},
		{
			name:     "GetContractByteCode",
			path:     "/accounts/" + addr.String() + "/code",
			function: func(client *Client) (*accounts.GetCodeResult, error) { return client.GetAccountCode(&addr, "") },
		},
		{
			name: "GetAccountStorage",
			path: "/accounts/" + addr.String() + "/storage/" + thor.Bytes32{}.String(),
			function: func(client *Client) (*accounts.GetStorageResult, error) {
				return client.GetAccountStorage(&addr, &thor.Bytes32{}, tccommon.BestRevision)
			},
		},
		{
			name:     "ExpandedBlock",
			path:     "/blocks/" + blockID + "?expanded=true",
			function: func(client *Client) (*blocks.JSONExpandedBlock, error) { return client.GetExpandedBlock(blockID) },
		},
		{
			name:     "Block",
			path:     "/blocks/" + blockID,
			function: func(client *Client) (*blocks.JSONCollapsedBlock, error) { return client.GetBlock(blockID) },
		},
		{
			name: "Transaction",
			path: "/transactions/" + txID.String(),
			function: func(client *Client) (*transactions.Transaction, error) {
				return client.GetTransaction(&txID, tccommon.BestRevision, false)
			},
		},
		{
			name:     "Peers",
			path:     "/node/network/peers",
			function: func(client *Client) ([]*node.PeerStats, error) { return client.GetPeers() },
		},
	} {
		t.Run(tc.name, func(t *testing.T) {
			ts := httptest.NewServer(http.HandlerFunc(func(w http.ResponseWriter, r *http.Request) {
				assert.Contains(t, tc.path, r.URL.Path)

				w.WriteHeader(http.StatusInternalServerError)
			}))
			defer ts.Close()

			client := New(ts.URL)

			fn := reflect.ValueOf(tc.function)
			result := fn.Call([]reflect.Value{reflect.ValueOf(client)})

			if result[len(result)-1].IsNil() {
				t.Errorf("expected error for %s, but got nil", tc.name)
				return
			}

			err := result[len(result)-1].Interface().(error)
			assert.Error(t, err)
		})
	}
}<|MERGE_RESOLUTION|>--- conflicted
+++ resolved
@@ -337,11 +337,7 @@
 	expectedFeesHistory := &fees.FeesHistory{
 		OldestBlock:   thor.Bytes32{0x01},
 		BaseFeePerGas: []*hexutil.Big{(*hexutil.Big)(big.NewInt(0x01))},
-<<<<<<< HEAD
-		GasUsedRatios: []float64{0.0021},
-=======
 		GasUsedRatio:  []float64{0.0021},
->>>>>>> 60637030
 	}
 
 	ts := httptest.NewServer(http.HandlerFunc(func(w http.ResponseWriter, r *http.Request) {
