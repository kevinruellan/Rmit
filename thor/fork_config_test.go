// Copyright (c) 2024 The VeChainThor developers

// Distributed under the GNU Lesser General Public License v3.0 software license, see the accompanying
// file LICENSE or <https://www.gnu.org/licenses/lgpl-3.0.html>

package thor

import (
	"math"
	"testing"
)

// TestForkConfigString verifies that the String method returns expected values.
func TestForkConfigString(t *testing.T) {
	fc := ForkConfig{
		VIP191:    1,
		ETH_CONST: math.MaxUint32,
		BLOCKLIST: 2,
		ETH_IST:   math.MaxUint32,
		VIP214:    math.MaxUint32,
		FINALITY:  math.MaxUint32,
<<<<<<< HEAD
		ETH_SH:    math.MaxUint32,
=======
		GALACTICA: math.MaxUint32,
>>>>>>> cf1782cd
	}

	expectedStr := "VIP191: #1, BLOCKLIST: #2"
	if fc.String() != expectedStr {
		t.Errorf("ForkConfig.String() = %v, want %v", fc.String(), expectedStr)
	}
}

// TestNoFork verifies the NoFork variable is correctly set up.
func TestNoFork(t *testing.T) {
	if NoFork.VIP191 != math.MaxUint32 || NoFork.BLOCKLIST != math.MaxUint32 {
		t.Errorf("NoFork does not correctly represent a configuration with no forks")
	}
}

// TestGetForkConfig checks retrieval of fork configurations for known genesis IDs.
func TestGetForkConfig(t *testing.T) {
	// You'll need to adjust these based on the actual genesis IDs and expected configurations
	mainnetID := MustParseBytes32("0x00000000851caf3cfdb6e899cf5958bfb1ac3413d346d43539627e6be7ec1b4a")
	testnetID := MustParseBytes32("0x000000000b2bce3c70bc649a02749e8687721b09ed2e15997f466536b20bb127")
	unknownID := MustParseBytes32("0xffffffffffffffffffffffffffffffffffffffffffffffffffffffffffffffff")

	tests := []struct {
		id          Bytes32
		expectFound bool
	}{
		{mainnetID, true},
		{testnetID, true},
		{unknownID, false}, // Expect no config for unknown ID
	}

	for _, tt := range tests {
		config := GetForkConfig(tt.id)
		if (config != ForkConfig{}) != tt.expectFound {
			t.Errorf("GetForkConfig(%v) found = %v, want %v", tt.id, !tt.expectFound, tt.expectFound)
		}
	}
}<|MERGE_RESOLUTION|>--- conflicted
+++ resolved
@@ -19,11 +19,7 @@
 		ETH_IST:   math.MaxUint32,
 		VIP214:    math.MaxUint32,
 		FINALITY:  math.MaxUint32,
-<<<<<<< HEAD
-		ETH_SH:    math.MaxUint32,
-=======
 		GALACTICA: math.MaxUint32,
->>>>>>> cf1782cd
 	}
 
 	expectedStr := "VIP191: #1, BLOCKLIST: #2"
