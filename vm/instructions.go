// Copyright 2015 The go-ethereum Authors
// This file is part of the go-ethereum library.
//
// The go-ethereum library is free software: you can redistribute it and/or modify
// it under the terms of the GNU Lesser General Public License as published by
// the Free Software Foundation, either version 3 of the License, or
// (at your option) any later version.
//
// The go-ethereum library is distributed in the hope that it will be useful,
// but WITHOUT ANY WARRANTY; without even the implied warranty of
// MERCHANTABILITY or FITNESS FOR A PARTICULAR PURPOSE. See the
// GNU Lesser General Public License for more details.
//
// You should have received a copy of the GNU Lesser General Public License
// along with the go-ethereum library. If not, see <http://www.gnu.org/licenses/>.

package vm

import (
	"github.com/ethereum/go-ethereum/common"
	"github.com/ethereum/go-ethereum/core/types"
	"github.com/ethereum/go-ethereum/params"
	"github.com/holiman/uint256"
	"github.com/vechain/thor/v2/thor"
)

<<<<<<< HEAD
func opAdd(pc *uint64, evm *EVM, contract *Contract, memory *Memory, stack *Stack) ([]byte, error) {
=======
func opAdd(_ *uint64, _ *EVM, _ *Contract, _ *Memory, stack *Stack) ([]byte, error) {
>>>>>>> cf1782cd
	x, y := stack.popptr(), stack.peek()
	y.Add(x, y)
	return nil, nil
}

func opSub(_ *uint64, _ *EVM, _ *Contract, _ *Memory, stack *Stack) ([]byte, error) {
	x, y := stack.popptr(), stack.peek()
	y.Sub(x, y)
	return nil, nil
}

func opMul(_ *uint64, _ *EVM, _ *Contract, _ *Memory, stack *Stack) ([]byte, error) {
	x, y := stack.popptr(), stack.peek()
	y.Mul(x, y)
	return nil, nil
}

func opDiv(_ *uint64, _ *EVM, _ *Contract, _ *Memory, stack *Stack) ([]byte, error) {
	x, y := stack.popptr(), stack.peek()
	y.Div(x, y)
	return nil, nil
}

func opSdiv(_ *uint64, _ *EVM, _ *Contract, _ *Memory, stack *Stack) ([]byte, error) {
	x, y := stack.popptr(), stack.peek()
	y.SDiv(x, y)
	return nil, nil
}

func opMod(_ *uint64, _ *EVM, _ *Contract, _ *Memory, stack *Stack) ([]byte, error) {
	x, y := stack.popptr(), stack.peek()
	y.Mod(x, y)
	return nil, nil
}

func opSmod(_ *uint64, _ *EVM, _ *Contract, _ *Memory, stack *Stack) ([]byte, error) {
	x, y := stack.popptr(), stack.peek()
	y.SMod(x, y)
	return nil, nil
}

func opExp(_ *uint64, _ *EVM, _ *Contract, _ *Memory, stack *Stack) ([]byte, error) {
	base, exponent := stack.popptr(), stack.peek()
	exponent.Exp(base, exponent)
	return nil, nil
}

func opSignExtend(_ *uint64, _ *EVM, _ *Contract, _ *Memory, stack *Stack) ([]byte, error) {
	back, num := stack.popptr(), stack.peek()
	num.ExtendSign(num, back)
	return nil, nil
}

func opNot(_ *uint64, _ *EVM, _ *Contract, _ *Memory, stack *Stack) ([]byte, error) {
	x := stack.peek()
	x.Not(x)
	return nil, nil
}

func opLt(_ *uint64, _ *EVM, _ *Contract, _ *Memory, stack *Stack) ([]byte, error) {
	x, y := stack.popptr(), stack.peek()
	if x.Lt(y) {
		y.SetOne()
	} else {
		y.Clear()
	}
	return nil, nil
}

func opGt(_ *uint64, _ *EVM, _ *Contract, _ *Memory, stack *Stack) ([]byte, error) {
	x, y := stack.popptr(), stack.peek()
	if x.Gt(y) {
		y.SetOne()
	} else {
		y.Clear()
	}
	return nil, nil
}

func opSlt(_ *uint64, evm *EVM, _ *Contract, _ *Memory, stack *Stack) ([]byte, error) {
	x, y := stack.popptr(), stack.peek()
	if x.Slt(y) {
		y.SetOne()
	} else {
		y.Clear()
	}
	return nil, nil
}

func opSgt(_ *uint64, _ *EVM, _ *Contract, _ *Memory, stack *Stack) ([]byte, error) {
	x, y := stack.popptr(), stack.peek()
	if x.Sgt(y) {
		y.SetOne()
	} else {
		y.Clear()
	}
	return nil, nil
}

func opEq(_ *uint64, _ *EVM, _ *Contract, _ *Memory, stack *Stack) ([]byte, error) {
	x, y := stack.popptr(), stack.peek()
	if x.Eq(y) {
		y.SetOne()
	} else {
		y.Clear()
	}
	return nil, nil
}

func opIszero(_ *uint64, _ *EVM, _ *Contract, _ *Memory, stack *Stack) ([]byte, error) {
	x := stack.peek()
	if x.IsZero() {
		x.SetOne()
	} else {
		x.Clear()
	}
	return nil, nil
}

func opAnd(_ *uint64, _ *EVM, _ *Contract, _ *Memory, stack *Stack) ([]byte, error) {
	x, y := stack.popptr(), stack.peek()
	y.And(x, y)
	return nil, nil
}

func opOr(_ *uint64, _ *EVM, _ *Contract, _ *Memory, stack *Stack) ([]byte, error) {
	x, y := stack.popptr(), stack.peek()
	y.Or(x, y)
	return nil, nil
}

func opXor(_ *uint64, _ *EVM, _ *Contract, _ *Memory, stack *Stack) ([]byte, error) {
	x, y := stack.popptr(), stack.peek()
	y.Xor(x, y)
	return nil, nil
}

func opByte(_ *uint64, _ *EVM, _ *Contract, _ *Memory, stack *Stack) ([]byte, error) {
	th, val := stack.popptr(), stack.peek()
	val.Byte(th)
	return nil, nil
}

func opAddmod(_ *uint64, _ *EVM, _ *Contract, _ *Memory, stack *Stack) ([]byte, error) {
	x, y, z := stack.popptr(), stack.popptr(), stack.peek()
	if z.IsZero() {
		z.Clear()
	} else {
		z.AddMod(x, y, z)
	}
	return nil, nil
}

func opMulmod(_ *uint64, _ *EVM, _ *Contract, _ *Memory, stack *Stack) ([]byte, error) {
	x, y, z := stack.popptr(), stack.popptr(), stack.peek()
	z.MulMod(x, y, z)
	return nil, nil
}

// opSHL implements Shift Left
// The SHL instruction (shift left) pops 2 values from the stack, first arg1 and then arg2,
// and pushes on the stack arg2 shifted to the left by arg1 number of bits.
func opSHL(_ *uint64, _ *EVM, _ *Contract, _ *Memory, stack *Stack) ([]byte, error) {
	// Note, second operand is left in the stack; accumulate result into it, and no need to push it afterwards
	shift, value := stack.popptr(), stack.peek()
	if shift.LtUint64(256) {
		value.Lsh(value, uint(shift.Uint64()))
	} else {
		value.Clear()
	}
	return nil, nil
}

// opSHR implements Logical Shift Right
// The SHR instruction (logical shift right) pops 2 values from the stack, first arg1 and then arg2,
// and pushes on the stack arg2 shifted to the right by arg1 number of bits with zero fill.
func opSHR(_ *uint64, _ *EVM, _ *Contract, _ *Memory, stack *Stack) ([]byte, error) {
	// Note, second operand is left in the stack; accumulate result into it, and no need to push it afterwards
	shift, value := stack.popptr(), stack.peek()
	if shift.LtUint64(256) {
		value.Rsh(value, uint(shift.Uint64()))
	} else {
		value.Clear()
	}
	return nil, nil
}

// opSAR implements Arithmetic Shift Right
// The SAR instruction (arithmetic shift right) pops 2 values from the stack, first arg1 and then arg2,
// and pushes on the stack arg2 shifted to the right by arg1 number of bits with sign extension.
func opSAR(_ *uint64, _ *EVM, _ *Contract, _ *Memory, stack *Stack) ([]byte, error) {
	// Note, S256 returns (potentially) a new bigint, so we're popping, not peeking this one
	shift, value := stack.popptr(), stack.peek()
	if shift.GtUint64(256) {
		if value.Sign() >= 0 {
			value.Clear()
		} else {
			// Max negative shift: all bits set
			value.SetAllOne()
		}
		return nil, nil
	}
	n := uint(shift.Uint64())
	value.SRsh(value, n)
	return nil, nil
}

func opSha3(_ *uint64, evm *EVM, _ *Contract, memory *Memory, stack *Stack) ([]byte, error) {
	offset, size := stack.popptr(), stack.peek()
	data := memory.GetPtr(int64(offset.Uint64()), int64(size.Uint64()))

	hash := thor.Keccak256(data)

	if evm.vmConfig.EnablePreimageRecording {
		evm.StateDB.AddPreimage(common.Hash(hash), common.CopyBytes(data))
	}
	size.SetBytes(hash[:])
	return nil, nil
}

func opAddress(_ *uint64, _ *EVM, contract *Contract, _ *Memory, stack *Stack) ([]byte, error) {
	stack.push(new(uint256.Int).SetBytes(contract.Address().Bytes()))
	return nil, nil
}

func opBalance(_ *uint64, evm *EVM, _ *Contract, _ *Memory, stack *Stack) ([]byte, error) {
	slot := stack.peek()
	address := common.Address(slot.Bytes20())
	slot.SetFromBig(evm.StateDB.GetBalance(address))
	return nil, nil
}

func opOrigin(_ *uint64, evm *EVM, _ *Contract, _ *Memory, stack *Stack) ([]byte, error) {
	stack.push(new(uint256.Int).SetBytes(evm.Origin.Bytes()))
	return nil, nil
}

func opCaller(_ *uint64, _ *EVM, contract *Contract, _ *Memory, stack *Stack) ([]byte, error) {
	stack.push(new(uint256.Int).SetBytes(contract.Caller().Bytes()))
	return nil, nil
}

func opCallValue(_ *uint64, _ *EVM, contract *Contract, _ *Memory, stack *Stack) ([]byte, error) {
	v, _ := uint256.FromBig(contract.value)
	stack.push(v)
	return nil, nil
}

func opCallDataLoad(_ *uint64, _ *EVM, contract *Contract, _ *Memory, stack *Stack) ([]byte, error) {
	x := stack.peek()
	if offset, overflow := x.Uint64WithOverflow(); !overflow {
		data := getData(contract.Input, offset, 32)
		x.SetBytes(data)
	} else {
		x.Clear()
	}
	return nil, nil
}

func opCallDataSize(_ *uint64, _ *EVM, contract *Contract, _ *Memory, stack *Stack) ([]byte, error) {
	stack.push(uint256.NewInt(uint64(len(contract.Input))))
	return nil, nil
}

func opCallDataCopy(_ *uint64, _ *EVM, contract *Contract, memory *Memory, stack *Stack) ([]byte, error) {
	var (
		memOffset  = stack.popptr()
		dataOffset = stack.popptr()
		length     = stack.popptr()
	)
	dataOffset64, overflow := dataOffset.Uint64WithOverflow()
	if overflow {
		dataOffset64 = 0xffffffffffffffff
	}
	// These values are checked for overflow during gas cost calculation
	memOffset64 := memOffset.Uint64()
	length64 := length.Uint64()
	memory.Set(memOffset64, length64, getData(contract.Input, dataOffset64, length64))
	return nil, nil
}

func opReturnDataSize(_ *uint64, evm *EVM, _ *Contract, _ *Memory, stack *Stack) ([]byte, error) {
	stack.push(uint256.NewInt(uint64(len(evm.interpreter.returnData))))
	return nil, nil
}

func opReturnDataCopy(_ *uint64, evm *EVM, _ *Contract, memory *Memory, stack *Stack) ([]byte, error) {
	var (
		memOffset  = stack.popptr()
		dataOffset = stack.popptr()
		length     = stack.popptr()
	)
	offset64, overflow := dataOffset.Uint64WithOverflow()
	if overflow {
		return nil, ErrReturnDataOutOfBounds
	}
	// we can reuse dataOffset now (aliasing it for clarity)
	var end = dataOffset
	end.Add(dataOffset, length)
	end64, overflow := end.Uint64WithOverflow()
	if overflow || uint64(len(evm.interpreter.returnData)) < end64 {
		return nil, ErrReturnDataOutOfBounds
	}
	memory.Set(memOffset.Uint64(), length.Uint64(), evm.interpreter.returnData[offset64:end64])
	return nil, nil
}

func opExtCodeSize(_ *uint64, evm *EVM, _ *Contract, _ *Memory, stack *Stack) ([]byte, error) {
	slot := stack.peek()
	slot.SetUint64(uint64(evm.StateDB.GetCodeSize(slot.Bytes20())))
	return nil, nil
}

func opCodeSize(_ *uint64, _ *EVM, contract *Contract, _ *Memory, stack *Stack) ([]byte, error) {
	l := uint256.NewInt(uint64(len(contract.Code)))
	stack.push(l)
	return nil, nil
}

func opCodeCopy(_ *uint64, _ *EVM, contract *Contract, memory *Memory, stack *Stack) ([]byte, error) {
	var (
		memOffset  = stack.popptr()
		codeOffset = stack.popptr()
		length     = stack.popptr()
	)
	uint64CodeOffset, overflow := codeOffset.Uint64WithOverflow()
	if overflow {
		uint64CodeOffset = 0xffffffffffffffff
	}
	codeCopy := getData(contract.Code, uint64CodeOffset, length.Uint64())
	memory.Set(memOffset.Uint64(), length.Uint64(), codeCopy)
	return nil, nil
}

func opExtCodeCopy(_ *uint64, evm *EVM, _ *Contract, memory *Memory, stack *Stack) ([]byte, error) {
	var (
		a          = stack.popptr()
		memOffset  = stack.popptr()
		codeOffset = stack.popptr()
		length     = stack.popptr()
	)
	uint64CodeOffset, overflow := codeOffset.Uint64WithOverflow()
	if overflow {
		uint64CodeOffset = 0xffffffffffffffff
	}
	addr := common.Address(a.Bytes20())
	codeCopy := getData(evm.StateDB.GetCode(addr), uint64CodeOffset, length.Uint64())
	memory.Set(memOffset.Uint64(), length.Uint64(), codeCopy)
	return nil, nil
}

// opExtCodeHash returns the code hash of a specified account.
// There are several cases when the function is called, while we can relay everything
// to `state.GetCodeHash` function to ensure the correctness.
//
//	(1) Caller tries to get the code hash of a normal contract account, state
//
// should return the relative code hash and set it as the result.
//
//	(2) Caller tries to get the code hash of a non-existent account, state should
//
// return common.Hash{} and zero will be set as the result.
//
//	(3) Caller tries to get the code hash for an account without contract code,
//
// state should return emptyCodeHash(0xc5d246...) as the result.
//
//	(4) Caller tries to get the code hash of a precompiled account, the result
//
// should be zero or emptyCodeHash.
//
// It is worth noting that in order to avoid unnecessary create and clean,
// all precompile accounts on mainnet have been transferred 1 wei, so the return
// here should be emptyCodeHash.
// If the precompile account is not transferred any amount on a private or
// customized chain, the return value will be zero.
//
//	(5) Caller tries to get the code hash for an account which is marked as suicided
//
// in the current transaction, the code hash of this account should be returned.
//
//	(6) Caller tries to get the code hash for an account which is marked as deleted,
//
// this account should be regarded as a non-existent account and zero should be returned.
func opExtCodeHash(_ *uint64, evm *EVM, _ *Contract, _ *Memory, stack *Stack) ([]byte, error) {
	slot := stack.peek()
	address := common.Address(slot.Bytes20())
	if evm.StateDB.Empty(address) {
		slot.Clear()
	} else if codeHash := evm.StateDB.GetCodeHash(address); codeHash == (common.Hash{}) { // differ from eth
		slot.SetBytes(emptyCodeHash.Bytes())
	} else {
		slot.SetBytes(codeHash.Bytes())
	}
	return nil, nil
}

func opGasprice(_ *uint64, evm *EVM, _ *Contract, _ *Memory, stack *Stack) ([]byte, error) {
	v, _ := uint256.FromBig(evm.GasPrice)
	stack.push(v)
	return nil, nil
}

func opBlockhash(_ *uint64, evm *EVM, _ *Contract, _ *Memory, stack *Stack) ([]byte, error) {
	num := stack.peek()
	num64, overflow := num.Uint64WithOverflow()
	if overflow {
		num.Clear()
		return nil, nil
	}
	var upper, lower uint64
	upper = evm.Context.BlockNumber.Uint64()
	if upper < 257 {
		lower = 0
	} else {
		lower = upper - 256
	}
	if num64 >= lower && num64 < upper {
		num.SetBytes(evm.Context.GetHash(num64).Bytes())
	} else {
		num.Clear()
	}
	return nil, nil
}

func opCoinbase(_ *uint64, evm *EVM, _ *Contract, _ *Memory, stack *Stack) ([]byte, error) {
	stack.push(new(uint256.Int).SetBytes(evm.Context.Coinbase.Bytes()))
	return nil, nil
}

func opTimestamp(_ *uint64, evm *EVM, _ *Contract, _ *Memory, stack *Stack) ([]byte, error) {
	v, _ := uint256.FromBig(evm.Context.Time)
	stack.push(v)
	return nil, nil
}

func opNumber(_ *uint64, evm *EVM, _ *Contract, _ *Memory, stack *Stack) ([]byte, error) {
	v, _ := uint256.FromBig(evm.Context.BlockNumber)
	stack.push(v)
	return nil, nil
}

func opDifficulty(_ *uint64, evm *EVM, _ *Contract, _ *Memory, stack *Stack) ([]byte, error) {
	v, _ := uint256.FromBig(evm.Context.Difficulty)
	stack.push(v)
	return nil, nil
}

func opGasLimit(pc *uint64, evm *EVM, contract *Contract, memory *Memory, stack *Stack) ([]byte, error) {
	stack.push(uint256.NewInt(evm.Context.GasLimit))
	return nil, nil
}

func opPop(_ *uint64, evm *EVM, _ *Contract, _ *Memory, stack *Stack) ([]byte, error) {
	stack.pop()
	return nil, nil
}

func opMload(_ *uint64, _ *EVM, _ *Contract, memory *Memory, stack *Stack) ([]byte, error) {
	v := stack.peek()
	offset := int64(v.Uint64())
	v.SetBytes(memory.GetPtr(offset, 32))
	return nil, nil
}

func opMstore(_ *uint64, _ *EVM, _ *Contract, memory *Memory, stack *Stack) ([]byte, error) {
	// pop value of the stack
	mStart, val := stack.popptr(), stack.popptr()
	memory.Set32(mStart.Uint64(), val)
	return nil, nil
}

func opMstore8(_ *uint64, _ *EVM, _ *Contract, memory *Memory, stack *Stack) ([]byte, error) {
	off, val := stack.popptr(), stack.popptr()
	memory.store[off.Uint64()] = byte(val.Uint64())
	return nil, nil
}

func opSload(_ *uint64, evm *EVM, contract *Contract, _ *Memory, stack *Stack) ([]byte, error) {
	loc := stack.peek()
	hash := common.Hash(loc.Bytes32())
	val := evm.StateDB.GetState(contract.Address(), hash)
	loc.SetBytes(val.Bytes())
	return nil, nil
}

func opSstore(_ *uint64, evm *EVM, contract *Contract, _ *Memory, stack *Stack) ([]byte, error) {
	loc := stack.popptr()
	val := stack.popptr()
	evm.StateDB.SetState(contract.Address(),
		loc.Bytes32(), val.Bytes32())
	return nil, nil
}

func opJump(pc *uint64, _ *EVM, contract *Contract, _ *Memory, stack *Stack) ([]byte, error) {
	pos := stack.popptr()
	if !contract.validJumpdest(pos) {
		return nil, ErrInvalidJump
	}
	*pc = pos.Uint64()
	return nil, nil
}

func opJumpi(pc *uint64, _ *EVM, contract *Contract, _ *Memory, stack *Stack) ([]byte, error) {
	pos, cond := stack.popptr(), stack.popptr()
	if !cond.IsZero() {
		if !contract.validJumpdest(pos) {
			return nil, ErrInvalidJump
		}
		*pc = pos.Uint64()
	} else {
		*pc++
	}
	return nil, nil
}

func opJumpdest(_ *uint64, _ *EVM, _ *Contract, _ *Memory, _ *Stack) ([]byte, error) {
	return nil, nil
}

func opPc(pc *uint64, _ *EVM, _ *Contract, _ *Memory, stack *Stack) ([]byte, error) {
	stack.push(uint256.NewInt(*pc))
	return nil, nil
}

func opMsize(pc *uint64, evm *EVM, contract *Contract, memory *Memory, stack *Stack) ([]byte, error) {
	stack.push(uint256.NewInt(uint64(memory.Len())))
	return nil, nil
}

func opGas(_ *uint64, _ *EVM, contract *Contract, _ *Memory, stack *Stack) ([]byte, error) {
	stack.push(uint256.NewInt(contract.Gas))
	return nil, nil
}

func opCreate(_ *uint64, evm *EVM, contract *Contract, memory *Memory, stack *Stack) ([]byte, error) {
	var (
		value        = stack.popptr()
		offset, size = stack.popptr().Uint64(), stack.popptr().Uint64()
		input        = memory.GetCopy(int64(offset), int64(size))
		gas          = contract.Gas
	)
	if evm.ChainConfig().IsEIP150(evm.BlockNumber) {
		gas -= gas / 64
	}

	contract.UseGas(gas)

	//TODO: use uint256.Int instead of converting with toBig()
	var bigVal = big0
	if !value.IsZero() {
		bigVal = value.ToBig()
	}

	res, addr, returnGas, suberr := evm.Create(contract, input, gas, bigVal)
	// Push item on the stack based on the returned error. If the ruleset is
	// homestead we must check for CodeStoreOutOfGasError (homestead only
	// rule) and treat as an error, if the ruleset is frontier we must
	// ignore this error and pretend the operation was successful.
	if evm.ChainConfig().IsHomestead(evm.BlockNumber) && suberr == ErrCodeStoreOutOfGas {
		stack.push(&uint256.Int{})
	} else if suberr != nil && suberr != ErrCodeStoreOutOfGas {
		stack.push(&uint256.Int{})
	} else {
		stack.push(new(uint256.Int).SetBytes(addr.Bytes()))
	}
	contract.Gas += returnGas

	if suberr == ErrExecutionReverted {
		return res, nil
	}
	return nil, nil
}

func opCreate2(_ *uint64, evm *EVM, contract *Contract, memory *Memory, stack *Stack) ([]byte, error) {
	var (
		endowment    = stack.popptr()
		offset, size = stack.popptr().Uint64(), stack.popptr().Uint64()
		salt         = stack.pop()
		input        = memory.GetCopy(int64(offset), int64(size))
		gas          = contract.Gas
	)

	// Apply EIP150
	gas -= gas / 64
	contract.UseGas(gas)

	//TODO: use uint256.Int instead of converting with toBig()
	bigEndowment := big0
	if !endowment.IsZero() {
		bigEndowment = endowment.ToBig()
	}
	res, addr, returnGas, suberr := evm.Create2(contract, input, gas, bigEndowment, &salt)
	// Push item on the stack based on the returned error.
	if suberr != nil {
		stack.push(&uint256.Int{})
	} else {
		stack.push(new(uint256.Int).SetBytes(addr.Bytes()))
	}
	contract.Gas += returnGas

	if suberr == ErrExecutionReverted {
		return res, nil
	}
	return nil, nil
}

func opCall(_ *uint64, evm *EVM, contract *Contract, memory *Memory, stack *Stack) ([]byte, error) {
	// Pop gas. The actual gas in interpreter.evm.callGasTemp.
	stack.pop()
	gas := evm.callGasTemp
	// Pop other call parameters.
	addr, value := stack.popptr().Bytes20(), stack.pop()
	inOffset, inSize := stack.popptr().Uint64(), stack.popptr().Uint64()
	retOffset, retSize := stack.popptr().Uint64(), stack.popptr().Uint64()
	toAddr := common.Address(addr)
	// Get the arguments from the memory.
	args := memory.GetCopy(int64(inOffset), int64(inSize))

	var bigVal = big0
	//TODO: use uint256.Int instead of converting with toBig()
	// By using big0 here, we save an alloc for the most common case (non-ether-transferring contract calls),
	// but it would make more sense to extend the usage of uint256.Int
	if !value.IsZero() {
		gas += params.CallStipend
		bigVal = value.ToBig()
	}

	ret, returnGas, err := evm.Call(contract, toAddr, args, gas, bigVal)
	if err != nil {
		stack.push(&uint256.Int{})
	} else {
		stack.push(new(uint256.Int).SetOne())
	}
	if err == nil || err == ErrExecutionReverted {
		memory.Set(retOffset, retSize, ret)
	}
	contract.Gas += returnGas
	return ret, nil
}

func opCallCode(_ *uint64, evm *EVM, contract *Contract, memory *Memory, stack *Stack) ([]byte, error) {
	// Pop gas. The actual gas is in interpreter.evm.callGasTemp.
	stack.pop()
	gas := evm.callGasTemp
	// Pop other call parameters.
	addr, value := stack.popptr().Bytes20(), stack.pop()
	inOffset, inSize := stack.popptr().Uint64(), stack.popptr().Uint64()
	retOffset, retSize := stack.popptr().Uint64(), stack.popptr().Uint64()
	toAddr := common.Address(addr)
	// Get arguments from the memory.
	args := memory.GetCopy(int64(inOffset), int64(inSize))

	//TODO: use uint256.Int instead of converting with toBig()
	var bigVal = big0
	if !value.IsZero() {
		gas += params.CallStipend
		bigVal = value.ToBig()
	}

	ret, returnGas, err := evm.CallCode(contract, toAddr, args, gas, bigVal)
	if err != nil {
		stack.push(&uint256.Int{})
	} else {
		stack.push(new(uint256.Int).SetOne())
	}
	if err == nil || err == ErrExecutionReverted {
		memory.Set(retOffset, retSize, ret)
	}
	contract.Gas += returnGas
	return ret, nil
}

func opDelegateCall(_ *uint64, evm *EVM, contract *Contract, memory *Memory, stack *Stack) ([]byte, error) {
	// Pop gas. The actual gas is in interpreter.evm.callGasTemp.
	stack.pop()
	gas := evm.callGasTemp
	// Pop other call parameters.
	addr := stack.popptr().Bytes20()
	inOffset, inSize := stack.popptr().Uint64(), stack.popptr().Uint64()
	retOffset, retSize := stack.popptr().Uint64(), stack.popptr().Uint64()
	toAddr := common.Address(addr)
	// Get arguments from the memory.
	args := memory.GetCopy(int64(inOffset), int64(inSize))

	ret, returnGas, err := evm.DelegateCall(contract, toAddr, args, gas)
	if err != nil {
		stack.push(&uint256.Int{})
	} else {
		stack.push(new(uint256.Int).SetOne())
	}
	if err == nil || err == ErrExecutionReverted {
		memory.Set(retOffset, retSize, ret)
	}
	contract.Gas += returnGas
	return ret, nil
}

func opStaticCall(_ *uint64, evm *EVM, contract *Contract, memory *Memory, stack *Stack) ([]byte, error) {
	// We use it as a temporary value
	stack.pop()
	gas := evm.callGasTemp
	// Pop other call parameters.
	addr := stack.popptr().Bytes20()
	inOffset, inSize := stack.popptr().Uint64(), stack.popptr().Uint64()
	retOffset, retSize := stack.popptr().Uint64(), stack.popptr().Uint64()
	toAddr := common.Address(addr)
	// Get arguments from the memory.
	args := memory.GetCopy(int64(inOffset), int64(inSize))

	ret, returnGas, err := evm.StaticCall(contract, toAddr, args, gas)
	if err != nil {
		stack.push(&uint256.Int{})
	} else {
		stack.push(new(uint256.Int).SetOne())
	}
	if err == nil || err == ErrExecutionReverted {
		memory.Set(retOffset, retSize, ret)
	}
	contract.Gas += returnGas
	return ret, nil
}

func opReturn(_ *uint64, _ *EVM, _ *Contract, memory *Memory, stack *Stack) ([]byte, error) {
	offset, size := stack.popptr(), stack.popptr()
	ret := memory.GetPtr(int64(offset.Uint64()), int64(size.Uint64()))

	return ret, nil
}

func opRevert(_ *uint64, _ *EVM, _ *Contract, memory *Memory, stack *Stack) ([]byte, error) {
	offset, size := stack.popptr(), stack.popptr()
	ret := memory.GetPtr(int64(offset.Uint64()), int64(size.Uint64()))
	return ret, nil
}

func opStop(_ *uint64, _ *EVM, _ *Contract, _ *Memory, _ *Stack) ([]byte, error) {
	return nil, nil
}

func opSuicide(_ *uint64, evm *EVM, contract *Contract, _ *Memory, stack *Stack) ([]byte, error) {
	receiver := stack.popptr().Bytes20()

	if evm.vmConfig.Tracer != nil {
		bal := evm.StateDB.GetBalance(contract.Address())
		evm.vmConfig.Tracer.CaptureEnter(SELFDESTRUCT, contract.Address(), receiver, []byte{}, 0, bal)
		evm.vmConfig.Tracer.CaptureExit([]byte{}, 0, nil)
	}

	if evm.OnSuicideContract != nil {
		// let runtime do transfer things
		evm.OnSuicideContract(evm, contract.Address(), common.Address(receiver))
	}

	evm.StateDB.Suicide(contract.Address())
	return nil, nil
}

// opChainID implements CHAINID opcode
func opChainID(_ *uint64, evm *EVM, _ *Contract, _ *Memory, stack *Stack) ([]byte, error) {
	chainID, _ := uint256.FromBig(evm.chainConfig.ChainID)
	stack.push(chainID)
	return nil, nil
}

func opSelfBalance(_ *uint64, evm *EVM, contract *Contract, _ *Memory, stack *Stack) ([]byte, error) {
	balance, _ := uint256.FromBig(evm.StateDB.GetBalance(contract.Address()))
	stack.push(balance)
	return nil, nil
}

// opBaseFee implements BASEFEE opcode
func opBaseFee(pc *uint64, evm *EVM, contract *Contract, memory *Memory, stack *Stack) ([]byte, error) {
	baseFee, _ := uint256.FromBig(evm.Context.BaseFee)
	stack.push(baseFee)
	return nil, nil
}

// opPush0 implements the PUSH0 opcode
func opPush0(pc *uint64, evm *EVM, contract *Contract, memory *Memory, stack *Stack) ([]byte, error) {
	stack.push(new(uint256.Int))
	return nil, nil
}

// following functions are used by the instruction jump  table

// make log instruction function
func makeLog(size int) executionFunc {
	return func(pc *uint64, evm *EVM, contract *Contract, memory *Memory, stack *Stack) ([]byte, error) {
		topics := make([]common.Hash, size)
		mStart, mSize := stack.popptr().Uint64(), stack.popptr().Uint64()
		for i := 0; i < size; i++ {
			addr := stack.popptr()
			topics[i] = addr.Bytes32()
		}

		d := memory.GetCopy(int64(mStart), int64(mSize))
		evm.StateDB.AddLog(&types.Log{
			Address: contract.Address(),
			Topics:  topics,
			Data:    d,
			// This is a non-consensus field, but assigned here because
			// core/state doesn't know the current block number.
			BlockNumber: evm.BlockNumber.Uint64(),
		})

		return nil, nil
	}
}

// opPush1 is a specialized version of pushN
func opPush1(pc *uint64, _ *EVM, contract *Contract, _ *Memory, stack *Stack) ([]byte, error) {
	var (
		codeLen = uint64(len(contract.Code))
		integer = new(uint256.Int)
	)
	*pc++
	if *pc < codeLen {
		stack.push(integer.SetUint64(uint64(contract.Code[*pc])))
	} else {
		stack.push(integer.Clear())
	}
	return nil, nil
}

// make push instruction function
func makePush(size uint64, pushByteSize int) executionFunc {
	return func(pc *uint64, evm *EVM, contract *Contract, memory *Memory, stack *Stack) ([]byte, error) {
		codeLen := len(contract.Code)

		startMin := codeLen
		if int(*pc+1) < startMin {
			startMin = int(*pc + 1)
		}

		endMin := codeLen
		if startMin+pushByteSize < endMin {
			endMin = startMin + pushByteSize
		}

		integer := new(uint256.Int)
		stack.push(integer.SetBytes(common.RightPadBytes(contract.Code[startMin:endMin], pushByteSize)))

		*pc += size
		return nil, nil
	}
}

// make dup instruction function
func makeDup(size int64) executionFunc {
	return func(pc *uint64, evm *EVM, contract *Contract, memory *Memory, stack *Stack) ([]byte, error) {
		stack.dup(int(size))
		return nil, nil
	}
}

// make swap instruction function
func makeSwap(size int64) executionFunc {
	// switch n + 1 otherwise n would be swapped with n
	size++
	return func(pc *uint64, evm *EVM, contract *Contract, memory *Memory, stack *Stack) ([]byte, error) {
		stack.swap(int(size))
		return nil, nil
	}
}<|MERGE_RESOLUTION|>--- conflicted
+++ resolved
@@ -24,11 +24,7 @@
 	"github.com/vechain/thor/v2/thor"
 )
 
-<<<<<<< HEAD
-func opAdd(pc *uint64, evm *EVM, contract *Contract, memory *Memory, stack *Stack) ([]byte, error) {
-=======
 func opAdd(_ *uint64, _ *EVM, _ *Contract, _ *Memory, stack *Stack) ([]byte, error) {
->>>>>>> cf1782cd
 	x, y := stack.popptr(), stack.peek()
 	y.Add(x, y)
 	return nil, nil
