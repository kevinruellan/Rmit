--- conflicted
+++ resolved
@@ -157,40 +157,6 @@
 bin/thor -h
 ```
 
-<<<<<<< HEAD
-| Flag                                | Description                                                                                          |
-|-------------------------------------|------------------------------------------------------------------------------------------------------|
-| `--network`                         | The network to join (main\|test) or path to the genesis file                                         |
-| `--data-dir`                        | Directory for blockchain databases                                                                   |
-| `--beneficiary`                     | Address for block rewards                                                                            |
-| `--api-addr`                        | API service listening address (default: "localhost:8669")                                            |
-| `--api-cors`                        | Comma-separated list of domains from which to accept cross-origin requests to API                    |
-| `--api-timeout`                     | API request timeout value in milliseconds (default: 10000)                                           |
-| `--api-call-gas-limit`              | Limit contract call gas (default: 50000000)                                                          |
-| `--api-backtrace-limit`             | Limit the distance between 'position' and best block for subscriptions and fees APIs (default: 1000) |
-| `--api-allow-custom-tracer`         | Allow custom JS tracer to be used for the tracer API                                                 |
-| `--api-allowed-tracers`             | Comma-separated list of allowed tracers (default: "none")                                            |
-| `--enable-api-logs`                 | Enables API requests logging                                                                         |
-| `--api-logs-limit`                  | Limit the number of logs returned by /logs API (default: 1000)                                       |
-| `--verbosity`                       | Log verbosity (0-9) (default: 3)                                                                     |
-| `--max-peers`                       | Maximum number of P2P network peers (P2P network disabled if set to 0) (default: 25)                 |
-| `--p2p-port`                        | P2P network listening port (default: 11235)                                                          |
-| `--nat`                             | Port mapping mechanism (any\|none\|upnp\|pmp\|extip:<IP>) (default: "any")                           |
-| `--bootnode`                        | Comma separated list of bootnode IDs                                                                 |
-| `--target-gas-limit`                | Target block gas limit (adaptive if set to 0) (default: 0)                                           |
-| `--pprof`                           | Turn on go-pprof                                                                                     |
-| `--skip-logs`                       | Skip writing event\|transfer logs (/logs API will be disabled)                                       |
-| `--cache`                           | Megabytes of RAM allocated to trie nodes cache (default: 4096)                                       |
-| `--disable-pruner`                  | Disable state pruner to keep all history                                                             |
-| `--enable-metrics`                  | Enables the metrics server                                                                           |
-| `--metrics-addr`                    | Metrics service listening address                                                                    |
-| `--enable-admin`                    | Enables the admin server                                                                             |
-| `--admin-addr`                      | Admin service listening address                                                                      |
-| `--txpool-limit-per-account`        | Transaction pool size limit per account                                                              |
-| `--require-max-priority-fee-per-gas`| Requires that all transactions have the maxPriorityFeePerGas attribute set                           |
-| `--help, -h`                        | Show help                                                                                            |
-| `--version, -v`                     | Print the version                                                                                    |
-=======
 | Flag                                     | Description                                                                                          |
 |------------------------------------------|------------------------------------------------------------------------------------------------------|
 | `--network`                              | The network to join (main\|test) or path to the genesis file                                         |
@@ -223,9 +189,9 @@
 | `--enable-admin`                         | Enables the admin server                                                                             |
 | `--admin-addr`                           | Admin service listening address                                                                      |
 | `--txpool-limit-per-account`             | Transaction pool size limit per account                                                              |
+| `--require-max-priority-fee-per-gas`     | Requires that all transactions have the maxPriorityFeePerGas attribute set                           |
 | `--help, -h`                             | Show help                                                                                            |
 | `--version, -v`                          | Print the version                                                                                    |
->>>>>>> 17bf16d5
 
 #### Thor Solo Flags
 
