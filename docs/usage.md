--- conflicted
+++ resolved
@@ -179,12 +179,8 @@
 | `--skip-logs`               | Skip writing event\|transfer logs (/logs API will be disabled)                              |
 | `--cache`                   | Megabytes of RAM allocated to trie nodes cache (default: 4096)                              |
 | `--disable-pruner`          | Disable state pruner to keep all history                                                    |
-<<<<<<< HEAD
-=======
-| `--bootnode`                | Comma-separated list of bootnode IDs                                                        |
 | `--enable-metrics`          | Enables the metrics server                                                                  |
 | `--metrics-addr`            | Metrics service listening address                                                           |
->>>>>>> b18c7a6b
 | `--help, -h`                | Show help                                                                                   |
 | `--version, -v`             | Print the version                                                                           |
 
