--- conflicted
+++ resolved
@@ -55,12 +55,7 @@
         uses: actions/checkout@v4
         with:
           repository: vechain/thor-e2e-tests
-<<<<<<< HEAD
-          # https://github.com/vechain/thor-e2e-tests/tree/78478e83844dc665b8bdc53acd91e969b575c6ca
-          ref: 78478e83844dc665b8bdc53acd91e969b575c6ca
-=======
           ref: ${{ steps.set-ref.outputs.ref }}
->>>>>>> cf1782cd
 
       - name: Download artifact
         uses: actions/download-artifact@v4
