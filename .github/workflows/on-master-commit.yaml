name: Master branch CI

on:
  push:
    branches:
      - 'master'

jobs:
  run-unit-tests:
    name: Run Unit Tests
    uses: ./.github/workflows/test.yaml
    secrets:
      CODECOV_TOKEN: ${{ secrets.CODECOV_TOKEN }}

  license-check:
    name: License Check
    uses: ./.github/workflows/license-check.yaml

  lint:
    name: Lint
    uses: ./.github/workflows/lint-go.yaml

  run-e2e-tests:
    name: E2E Tests
    uses: ./.github/workflows/test-e2e.yaml

  generate-tags:
    name: Generate Docker Tags
    runs-on: ubuntu-latest
    outputs:
      tag_date: ${{ steps.tag_date.outputs.tag_date }}
      short_sha: ${{ steps.short_sha.outputs.short_sha }}
    steps:
      - name: Generate Tag Date
        id: tag_date
        run: echo "tag_date=$(date +'%Y%m%d')" >> "$GITHUB_OUTPUT"
      - name: Generate Short SHA
        id: short_sha
        run: echo "short_sha=$(echo $GITHUB_SHA | cut -c1-7)" >> "$GITHUB_OUTPUT"

  publish-docker-image:
    name: Publish Docker Image
    uses: ./.github/workflows/publish-docker-images.yaml
    secrets: inherit
    needs:
      - run-unit-tests
      - run-e2e-tests
      - generate-tags
      - lint
      - license-check
    permissions:
      contents: read
      packages: write
    with:
      images: |
        ghcr.io/${{ github.repository }}
      # eg: master-20240321-7d8e9f2
      tags: |
        type=raw,value=master-${{ needs.generate-tags.outputs.tag_date }}-${{ needs.generate-tags.outputs.short_sha }}
        type=raw,value=master-latest

  notify-slack:
    name: Notify Slack
    needs:
      - publish-docker-image
      - generate-tags
      - lint
      - run-unit-tests
<<<<<<< HEAD
      - run-e2e-tests
    if: always() && (needs.publish-docker-image.result != 'success' || needs.run-unit-tests.result != 'success' || needs.lint.result != 'success' || needs.run-e2e-tests.result != 'success')
=======
    if: always() && (needs.publish-docker-image.result != 'success' || needs.run-unit-tests.result != 'success' || needs.lint.result != 'success' || needs.run-e2e-tests.result != 'success' || needs.license-check.result != 'success')
>>>>>>> 0489d6ad
    runs-on: ubuntu-latest
    steps:
      - name: Get the commit message
        id: commit_message
        # This is a workaround to get the first line of the commit message. Passing the entire message can cause the payload (JSON) to be invalid.
        run: |
          echo "commit_message=$(echo ${{ github.event.head_commit.message }} | head -n 1)" >> "$GITHUB_ENV"

      - name: Notify Slack
        uses: slackapi/slack-github-action@v1.25.0
        env:
          SLACK_WEBHOOK_URL: ${{ secrets.SLACK_WEBHOOK_URL }}
        with:
          payload: |
            {
              "unit-test-status": "${{ needs.run-unit-tests.result != 'success' && ':alert: Failure' || ':white_check_mark: Success' }}",
              "docker-publish-status": "${{ needs.publish-docker-image.result != 'success' && ':alert: Failure' || ':white_check_mark: Success' }}",
              "commit-message": "${{ env.commit_message }}",
              "commit-url": "${{ github.event.head_commit.url }}",
              "e2e-test-status": "${{ needs.run-e2e-tests.result != 'success' && ':alert: Failure' || ':white_check_mark: Success' }}",
              "branch": "${{ github.ref }}",
              "repository": "${{ github.repository }}",
              "commit-author": "${{ github.event.head_commit.author.name }}",
              "lint-status": "${{ needs.lint.result != 'success' && ':alert: Failure' || ':white_check_mark: Success' }}"
            }<|MERGE_RESOLUTION|>--- conflicted
+++ resolved
@@ -66,12 +66,8 @@
       - generate-tags
       - lint
       - run-unit-tests
-<<<<<<< HEAD
       - run-e2e-tests
-    if: always() && (needs.publish-docker-image.result != 'success' || needs.run-unit-tests.result != 'success' || needs.lint.result != 'success' || needs.run-e2e-tests.result != 'success')
-=======
     if: always() && (needs.publish-docker-image.result != 'success' || needs.run-unit-tests.result != 'success' || needs.lint.result != 'success' || needs.run-e2e-tests.result != 'success' || needs.license-check.result != 'success')
->>>>>>> 0489d6ad
     runs-on: ubuntu-latest
     steps:
       - name: Get the commit message
