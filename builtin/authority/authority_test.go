--- conflicted
+++ resolved
@@ -40,34 +40,6 @@
 		ret      interface{}
 		expected interface{}
 	}{
-<<<<<<< HEAD
-		{M(aut.Add(p1, p1, thor.Bytes32{})), M(true, nil)},
-		{M(aut.Get(p1)), M(true, p1, thor.Bytes32{}, true, nil)},
-		{M(aut.Add(p2, p2, thor.Bytes32{})), M(true, nil)},
-		{M(aut.Add(p3, p3, thor.Bytes32{})), M(true, nil)},
-		{M(aut.Candidates(big.NewInt(10), thor.MaxBlockProposers)), M(
-			[]*Candidate{{p1, p1, thor.Bytes32{}, true}, {p2, p2, thor.Bytes32{}, true}, {p3, p3, thor.Bytes32{}, true}}, nil,
-		)},
-		{M(aut.Candidates(big.NewInt(20), thor.MaxBlockProposers)), M(
-			[]*Candidate{{p2, p2, thor.Bytes32{}, true}, {p3, p3, thor.Bytes32{}, true}}, nil,
-		)},
-		{M(aut.Candidates(big.NewInt(30), thor.MaxBlockProposers)), M(
-			[]*Candidate{{p3, p3, thor.Bytes32{}, true}}, nil,
-		)},
-		{M(aut.Candidates(big.NewInt(10), 2)), M(
-			[]*Candidate{{p1, p1, thor.Bytes32{}, true}, {p2, p2, thor.Bytes32{}, true}}, nil,
-		)},
-		{M(aut.Get(p1)), M(true, p1, thor.Bytes32{}, true, nil)},
-		{M(aut.Update(p1, false)), M(true, nil)},
-		{M(aut.Get(p1)), M(true, p1, thor.Bytes32{}, false, nil)},
-		{M(aut.Update(p1, true)), M(true, nil)},
-		{M(aut.Get(p1)), M(true, p1, thor.Bytes32{}, true, nil)},
-		{M(aut.Revoke(p1)), M(true, nil)},
-		{M(aut.Get(p1)), M(false, p1, thor.Bytes32{}, false, nil)},
-		{M(aut.Candidates(&big.Int{}, thor.MaxBlockProposers)), M(
-			[]*Candidate{{p2, p2, thor.Bytes32{}, true}, {p3, p3, thor.Bytes32{}, true}}, nil,
-		)},
-=======
 		{
 			aut.Add(p1, p1, thor.Bytes32{}, pk1),
 			true,
@@ -142,7 +114,6 @@
 				{p3, p3, thor.Bytes32{}, true, pk3}},
 			},
 		},
->>>>>>> 77ca1929
 	}
 
 	for i, tt := range tests {
