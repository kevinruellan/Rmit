// Copyright (c) 2018 The VeChainThor developers

// Distributed under the GNU Lesser General Public License v3.0 software license, see the accompanying
// file LICENSE or <https://www.gnu.org/licenses/lgpl-3.0.html>

package main

import (
	"context"
	"encoding/json"
	"fmt"
	"io/ioutil"
	"os"
	"path/filepath"
	"time"

	"github.com/ethereum/go-ethereum/accounts/keystore"
	"github.com/ethereum/go-ethereum/crypto"
	"github.com/inconshreveable/log15"
	isatty "github.com/mattn/go-isatty"
	"github.com/pborman/uuid"
	"github.com/pkg/errors"
	"github.com/vechain/thor/api"
	"github.com/vechain/thor/block"
	"github.com/vechain/thor/chain"
	"github.com/vechain/thor/cmd/thor/node"
	"github.com/vechain/thor/cmd/thor/solo"
	"github.com/vechain/thor/genesis"
	"github.com/vechain/thor/logdb"
	"github.com/vechain/thor/lvldb"
	"github.com/vechain/thor/state"
	"github.com/vechain/thor/thor"
	"github.com/vechain/thor/txpool"
	"gopkg.in/cheggaaa/pb.v1"
	cli "gopkg.in/urfave/cli.v1"
)

var (
	version   string
	gitCommit string
	gitTag    string
	log       = log15.New()

	defaultTxPoolOptions = txpool.Options{
		Limit:           10000,
		LimitPerAccount: 16,
		MaxLifetime:     20 * time.Minute,
	}
)

func fullVersion() string {
	versionMeta := "release"
	if gitTag == "" {
		versionMeta = "dev"
	}
	return fmt.Sprintf("%s-%s-%s", version, gitCommit, versionMeta)
}

func main() {
	app := cli.App{
		Version:   fullVersion(),
		Name:      "Thor",
		Usage:     "Node of VeChain Thor Network",
		Copyright: "2018 VeChain Foundation <https://vechain.org/>",
		Flags: []cli.Flag{
			networkFlag,
			configDirFlag,
			dataDirFlag,
			beneficiaryFlag,
			targetGasLimitFlag,
			apiAddrFlag,
			apiCorsFlag,
			apiTimeoutFlag,
			apiCallGasLimitFlag,
			apiBacktraceLimitFlag,
			verbosityFlag,
			maxPeersFlag,
			p2pPortFlag,
			natFlag,
			bootNodeFlag,
			skipLogsFlag,
			pprofFlag,
			verifyLogsFlag,
		},
		Action: defaultAction,
		Commands: []cli.Command{
			{
				Name:  "solo",
				Usage: "client runs in solo mode for test & dev",
				Flags: []cli.Flag{
					dataDirFlag,
					apiAddrFlag,
					apiCorsFlag,
					apiTimeoutFlag,
					apiCallGasLimitFlag,
					apiBacktraceLimitFlag,
					onDemandFlag,
					persistFlag,
					gasLimitFlag,
					verbosityFlag,
					pprofFlag,
					verifyLogsFlag,
				},
				Action: soloAction,
			},
			{
				Name:  "master-key",
				Usage: "master key management",
				Flags: []cli.Flag{
					configDirFlag,
					importMasterKeyFlag,
					exportMasterKeyFlag,
				},
				Action: masterKeyAction,
			},
		},
	}

	if err := app.Run(os.Args); err != nil {
		fmt.Fprintln(os.Stderr, err)
		os.Exit(1)
	}
}

func defaultAction(ctx *cli.Context) error {
	exitSignal := handleExitSignal()

	defer func() { log.Info("exited") }()

	initLogger(ctx)
	gene, forkConfig := selectGenesis(ctx)
	instanceDir := makeInstanceDir(ctx, gene)

	mainDB := openMainDB(ctx, instanceDir)
	defer func() { log.Info("closing main database..."); mainDB.Close() }()

	skipLogs := ctx.Bool(skipLogsFlag.Name)

	logDB := openLogDB(ctx, instanceDir)
	defer func() { log.Info("closing log database..."); logDB.Close() }()

	chain := initChain(gene, mainDB, logDB)
	master := loadNodeMaster(ctx)

	printStartupMessage1(gene, chain, master, instanceDir, forkConfig)

	if !skipLogs {
		if err := syncLogDB(exitSignal, chain, logDB, ctx.Bool(verifyLogsFlag.Name)); err != nil {
			return err
		}
	}

	txPool := txpool.New(chain, state.NewCreator(mainDB), defaultTxPoolOptions)
	defer func() { log.Info("closing tx pool..."); txPool.Close() }()

	p2pcom := newP2PComm(ctx, chain, txPool, instanceDir)
	apiHandler, apiCloser := api.New(
		chain,
		state.NewCreator(mainDB),
		txPool,
		logDB,
		p2pcom.comm,
		ctx.String(apiCorsFlag.Name),
		uint32(ctx.Int(apiBacktraceLimitFlag.Name)),
		uint64(ctx.Int(apiCallGasLimitFlag.Name)),
		ctx.Bool(pprofFlag.Name),
		skipLogs,
		forkConfig)
	defer func() { log.Info("closing API..."); apiCloser() }()

	apiURL, srvCloser := startAPIServer(ctx, apiHandler, chain.GenesisBlock().Header().ID())
	defer func() { log.Info("stopping API server..."); srvCloser() }()

	printStartupMessage2(apiURL, getNodeID(ctx))

	p2pcom.Start()
	defer p2pcom.Stop()

	return node.New(
		master,
		chain,
		state.NewCreator(mainDB),
		logDB,
		txPool,
		filepath.Join(instanceDir, "tx.stash"),
		p2pcom.comm,
		uint64(ctx.Int(targetGasLimitFlag.Name)),
		skipLogs,
		forkConfig).
		Run(exitSignal)
}

func soloAction(ctx *cli.Context) error {
	exitSignal := handleExitSignal()
	defer func() { log.Info("exited") }()

	initLogger(ctx)
	gene := genesis.NewDevnet()
	// Solo forks from the start
	forkConfig := thor.ForkConfig{}

	var mainDB *lvldb.LevelDB
	var logDB *logdb.LogDB
	var instanceDir string

	if ctx.Bool("persist") {
		instanceDir = makeInstanceDir(ctx, gene)
		mainDB = openMainDB(ctx, instanceDir)
		logDB = openLogDB(ctx, instanceDir)
	} else {
		instanceDir = "Memory"
		mainDB = openMemMainDB()
		logDB = openMemLogDB()
	}

	defer func() { log.Info("closing main database..."); mainDB.Close() }()
	defer func() { log.Info("closing log database..."); logDB.Close() }()

	chain := initChain(gene, mainDB, logDB)
	if err := syncLogDB(exitSignal, chain, logDB, ctx.Bool(verifyLogsFlag.Name)); err != nil {
		return err
	}

	txPool := txpool.New(chain, state.NewCreator(mainDB), defaultTxPoolOptions)
	defer func() { log.Info("closing tx pool..."); txPool.Close() }()

	apiHandler, apiCloser := api.New(
		chain,
		state.NewCreator(mainDB),
		txPool,
		logDB,
		solo.Communicator{},
		ctx.String(apiCorsFlag.Name),
		uint32(ctx.Int(apiBacktraceLimitFlag.Name)),
		uint64(ctx.Int(apiCallGasLimitFlag.Name)),
		ctx.Bool(pprofFlag.Name),
		false,
		forkConfig)
	defer func() { log.Info("closing API..."); apiCloser() }()

	apiURL, srvCloser := startAPIServer(ctx, apiHandler, chain.GenesisBlock().Header().ID())
	defer func() { log.Info("stopping API server..."); srvCloser() }()

	printSoloStartupMessage(gene, chain, instanceDir, apiURL, forkConfig)

	return solo.New(chain,
		state.NewCreator(mainDB),
		logDB,
		txPool,
		uint64(ctx.Int("gas-limit")),
		ctx.Bool("on-demand"),
		forkConfig).Run(exitSignal)
}

func masterKeyAction(ctx *cli.Context) error {
	hasImportFlag := ctx.Bool(importMasterKeyFlag.Name)
	hasExportFlag := ctx.Bool(exportMasterKeyFlag.Name)
	if hasImportFlag && hasExportFlag {
		return fmt.Errorf("flag %s and %s are exclusive", importMasterKeyFlag.Name, exportMasterKeyFlag.Name)
	}

	if !hasImportFlag && !hasExportFlag {
		masterKey, err := loadOrGeneratePrivateKey(masterKeyPath(ctx))
		if err != nil {
			return err
		}
		fmt.Println("Master:", thor.Address(crypto.PubkeyToAddress(masterKey.PublicKey)))
		return nil
	}

	if hasImportFlag {
		if isatty.IsTerminal(os.Stdin.Fd()) {
			fmt.Println("Input JSON keystore (end with ^d):")
		}
		keyjson, err := ioutil.ReadAll(os.Stdin)
		if err != nil {
			return err
		}

		if err := json.Unmarshal(keyjson, &map[string]interface{}{}); err != nil {
			return errors.WithMessage(err, "unmarshal")
		}
		password, err := readPasswordFromNewTTY("Enter passphrase: ")
		if err != nil {
			return err
		}

		key, err := keystore.DecryptKey(keyjson, password)
		if err != nil {
			return errors.WithMessage(err, "decrypt")
		}

		if err := crypto.SaveECDSA(masterKeyPath(ctx), key.PrivateKey); err != nil {
			return err
		}
		fmt.Println("Master key imported:", thor.Address(key.Address))
		return nil
	}

	if hasExportFlag {
		masterKey, err := loadOrGeneratePrivateKey(masterKeyPath(ctx))
		if err != nil {
			return err
		}

		password, err := readPasswordFromNewTTY("Enter passphrase: ")
		if err != nil {
			return err
		}
		if password == "" {
			return errors.New("non-empty passphrase required")
		}
		confirm, err := readPasswordFromNewTTY("Confirm passphrase: ")
		if err != nil {
			return err
		}

		if password != confirm {
			return errors.New("passphrase confirmation mismatch")
		}

		keyjson, err := keystore.EncryptKey(&keystore.Key{
			PrivateKey: masterKey,
			Address:    crypto.PubkeyToAddress(masterKey.PublicKey),
			Id:         uuid.NewRandom()},
			password, keystore.StandardScryptN, keystore.StandardScryptP)
		if err != nil {
			return err
		}
		if isatty.IsTerminal(os.Stdout.Fd()) {
			fmt.Println("=== JSON keystore ===")
		}
		_, err = fmt.Println(string(keyjson))
		return err
	}
	return nil
}

func seekLogDBSyncPosition(chain *chain.Chain, logDB *logdb.LogDB) (uint32, error) {
	best := chain.BestBlock().Header()
	if best.Number() == 0 {
		return 0, nil
	}

	newestID, err := logDB.NewestBlockID()
	if err != nil {
		return 0, err
	}

	if block.Number(newestID) == 0 {
		return 0, nil
	}

	if newestID == best.ID() {
		return best.Number(), nil
	}

	seekStart := block.Number(newestID)
	if seekStart >= best.Number() {
		seekStart = best.Number() - 1
	}

	header, err := chain.GetTrunkBlockHeader(seekStart)
	if err != nil {
		return 0, err
	}

	for header.Number() > 0 {
		has, err := logDB.HasBlockID(header.ID())
		if err != nil {
			return 0, err
		}
		if has {
			break
		}

		header, err = chain.GetBlockHeader(header.ParentID())
		if err != nil {
			return 0, err
		}
	}
	return block.Number(header.ID()) + 1, nil

}

func syncLogDB(ctx context.Context, chain *chain.Chain, logDB *logdb.LogDB, verify bool) error {
	pos, err := seekLogDBSyncPosition(chain, logDB)
	if err != nil {
		return errors.Wrap(err, "seek log db sync position")
	}
	if verify && pos > 0 {
		if err := verifyLogDB(ctx, pos, chain, logDB); err != nil {
			return errors.Wrap(err, "verify log db")
		}
	}

	best := chain.BestBlock().Header()
	if best.Number() == pos {
		return nil
	}

	if pos == 0 {
		fmt.Println(">> Rebuilding log db <<")
		pos = 1 // block 0 can be skipped
	} else {
		fmt.Println(">> Syncing log db <<")
	}

	pb := pb.New64(int64(best.Number())).
		Set64(int64(pos)).
		SetMaxWidth(90).
		Start()

	defer func() { pb.NotPrint = true }()

	for pos <= best.Number() {
		to := pos + 255
		if to > best.Number() {
			to = best.Number()
		}
		blocks, err := fastReadBlocks(chain, pos, to)
		if err != nil {
			return errors.Wrap(err, "read blocks")
		}

		task := logDB.NewTask()
		for _, b := range blocks {
			txs := b.Transactions()
			if len(txs) > 0 {
				task.ForBlock(b.Header())
				receipts, err := chain.GetBlockReceipts(b.Header().ID())
				if err != nil {
					return errors.Wrap(err, "get block receipts")
				}

<<<<<<< HEAD
			for i, tx := range txs {
				origin, _ := tx.Origin()
				txBatch := batch.ForTransaction(tx.ID(), origin)
				for j, output := range receipts[i].Outputs {
					txBatch.Insert(output.Events, output.Transfers, uint32(j))
=======
				for i, tx := range txs {
					origin, _ := tx.Signer()
					task.Write(tx.ID(), origin, receipts[i].Outputs)
>>>>>>> bbf3df59
				}
			}
			pb.Add64(1)
		}

		if err := task.Commit(); err != nil {
			return errors.Wrap(err, "write logs")
		}
		pos = to + 1

		select {
		case <-ctx.Done():
			return ctx.Err()
		default:
		}
	}
	pb.Finish()
	return nil
}

func fastReadBlocks(chain *chain.Chain, from, to uint32) ([]*block.Block, error) {
	blocks := make([]*block.Block, 0, to-from+1)
	b, err := chain.GetTrunkBlock(to)
	if err != nil {
		return nil, err
	}
	blocks = append(blocks, b)

	for b.Header().Number() > from {
		b, err = chain.GetBlock(b.Header().ParentID())
		if err != nil {
			return nil, err
		}
		blocks = append(blocks, b)
	}

	for i, j := 0, len(blocks)-1; i < j; i, j = i+1, j-1 {
		blocks[i], blocks[j] = blocks[j], blocks[i]
	}

	return blocks, nil
}<|MERGE_RESOLUTION|>--- conflicted
+++ resolved
@@ -433,17 +433,9 @@
 					return errors.Wrap(err, "get block receipts")
 				}
 
-<<<<<<< HEAD
-			for i, tx := range txs {
-				origin, _ := tx.Origin()
-				txBatch := batch.ForTransaction(tx.ID(), origin)
-				for j, output := range receipts[i].Outputs {
-					txBatch.Insert(output.Events, output.Transfers, uint32(j))
-=======
 				for i, tx := range txs {
-					origin, _ := tx.Signer()
+					origin, _ := tx.Origin()
 					task.Write(tx.ID(), origin, receipts[i].Outputs)
->>>>>>> bbf3df59
 				}
 			}
 			pb.Add64(1)
