// Copyright (c) 2018 The VeChainThor developers

// Distributed under the GNU Lesser General Public License v3.0 software license, see the accompanying
// file LICENSE or <https://www.gnu.org/licenses/lgpl-3.0.html>

package node

import (
	"context"
	"fmt"
	"sort"
	"sync"
	"time"

	"github.com/beevik/ntp"
	"github.com/ethereum/go-ethereum/common"
	"github.com/ethereum/go-ethereum/common/mclock"
	"github.com/ethereum/go-ethereum/event"
	"github.com/inconshreveable/log15"
	"github.com/pkg/errors"
	"github.com/syndtr/goleveldb/leveldb"
	"github.com/syndtr/goleveldb/leveldb/opt"
	"github.com/vechain/thor/block"
	"github.com/vechain/thor/cache"
	"github.com/vechain/thor/chain"
	"github.com/vechain/thor/cmd/thor/bandwidth"
	"github.com/vechain/thor/co"
	"github.com/vechain/thor/comm"
	"github.com/vechain/thor/consensus"
	"github.com/vechain/thor/logdb"
	"github.com/vechain/thor/packer"
	"github.com/vechain/thor/state"
	"github.com/vechain/thor/thor"
	"github.com/vechain/thor/tx"
	"github.com/vechain/thor/txpool"
)

var log = log15.New("pkg", "node")

// Node ...
type Node struct {
	goes     co.Goes
	packer   *packer.Packer
	cons     *consensus.Consensus
	consLock sync.Mutex

	master         *Master
	repo           *chain.Repository
	logDB          *logdb.LogDB
	txPool         *txpool.TxPool
	txStashPath    string
	comm           *comm.Communicator
	commitLock     sync.Mutex
	targetGasLimit uint64
	skipLogs       bool
	logDBFailed    bool
	bandwidth      bandwidth.Bandwidth

	// mu       sync.Mutex
	// beacon   thor.Bytes32
	// seed     thor.Bytes32
	// roundNum uint32
	// epochNum uint32

	// rw  sync.RWMutex
	// bs  *block.Summary
	// eds map[thor.Address]*block.Endorsement
}

// New ...
func New(
	master *Master,
	repo *chain.Repository,
	stater *state.Stater,
	logDB *logdb.LogDB,
	txPool *txpool.TxPool,
	txStashPath string,
	comm *comm.Communicator,
	targetGasLimit uint64,
	skipLogs bool,
	forkConfig thor.ForkConfig,
) *Node {
	master.deriveVrfPrivateKey()
	return &Node{
		packer:         packer.New(repo, stater, master.Address(), master.Beneficiary, forkConfig),
		cons:           consensus.New(repo, stater, forkConfig),
		master:         master,
		repo:           repo,
		logDB:          logDB,
		txPool:         txPool,
		txStashPath:    txStashPath,
		comm:           comm,
		targetGasLimit: targetGasLimit,
		skipLogs:       skipLogs,
	}
}

// Run ...
func (n *Node) Run(ctx context.Context, mode int) error {
	if mode != 1 {
		log.Info("test mode on", "mod", mode)
	}

	switch mode {
	case 0: // empty loop
		n.goes.Go(func() { emptyLoop(ctx) })
	case 1: // normal case
		n.comm.Sync(n.handleBlockStream)
		n.goes.Go(func() { n.houseKeeping(ctx) })
		n.goes.Go(func() { n.txStashLoop(ctx) })
		n.goes.Go(func() { n.packerLoop(ctx) })
	case 2:
		/**
		 * To test the low-level broadcasting funcs
		 *
		 * All nodes produce one random instance of each of the
		 * following typtes: block.Summary, block.Endoresement,
		 * block.TxSet and block.Header and then broadcast them to
		 * other nodes.
		 */
		n.goes.Go(func() { n.simpleHouseKeeping(ctx) })
		n.goes.Go(func() { n.testCase2(ctx) })
	case 3:
		/**
		 * To test sync
		 *
		 * It is tested on a three-node local customnet.
		 *
		 * Node1 is made to produce a valid new block and commit
		 * locally. It then broadcasts the block ID.
		 *
		 * Expect: the other two nodes to sync the new block after
		 * receiving the new block id.
		 */
		n.comm.Sync(n.handleBlockStream)
		if n.getNodeID() == 1 {
			n.goes.Go(func() { n.testCase3(ctx) })
		}
		n.goes.Go(func() { emptyLoop(ctx) })
	case 4:
		/**
		 * To test the assembly of an empty block
		 *
		 * It is tested on a three-node customnet.
		 *
		 * Node2 is made to produce and broadcast the tx set and header.
		 *
		 * Expect: the other nodes to assemble the new block after
		 * receiving the block header
		 */
		n.goes.Go(func() { n.houseKeeping(ctx) })
		if n.getNodeID() == 2 {
			n.goes.Go(func() { n.testCase4(ctx) })
		}
	case 5:
		/**
		 * To test the assembly of a block with the tx set arrives
		 * LATER than the header
		 *
		 * It is tested on a three-node customnet.
		 *
		 * Node2 is made to produce and broadcast the tx set and header.
		 *
		 * Expect: the other two nodes receive the tx set and header and
		 * to assemble the new block after receiving the header.
		 */
		n.goes.Go(func() { n.houseKeeping(ctx) })
		if n.getNodeID() == 2 {
			n.goes.Go(func() { n.testCase5(ctx) })
		}
	case 6:
		/**
		 * To test the assembly of a block with the tx set arrives
		 * EARLIER than the block header.
		 *
		 * It is tested on a three-node customnet.
		 *
		 * Node2 is made to produce and broadcast the tx set and hd.
		 *
		 * Expect: the other two nodes receive the tx set and header and
		 * to assemble the new block after receiving the tx set.
		 */
		n.goes.Go(func() { n.houseKeeping(ctx) })
		if n.getNodeID() == 2 {
			n.goes.Go(func() { n.testCase6(ctx) })
		}
	case 7:
		/**
		 * To test the part of packerLoop that make endorsments.
		 *
		 * It is tested on a three-node customnet.
		 *
		 * Node2 is made to produce and broadcast two new block summaries and
		 * expects the other nodes to sent back their endorsement on the
		 * first one and rejects the second.
		 *
		 * The other nodes run endorserLoop that waits any new block summary
		 * and produces and broadcasts a new endorsement
		 *
		 * Expect: the other nodes to endorse and broadcast their endorsements.
		 */
		n.comm.Sync(n.handleBlockStream)
		n.goes.Go(func() { n.houseKeeping(ctx) })
		if n.getNodeID() == 2 {
			n.goes.Go(func() { n.testCase7(ctx) })
		}
		n.goes.Go(func() { n.endorserLoop(ctx) })
	case 8:
		/**
		 * To test the normal procedure of pack a new block.
		 *
		 * It is tested on a three-node customnet.
		 *
		 * Node2 starts with packerLoop while the other two nodes starts
		 * with endorserLoop.
		 *
		 * Expect: Node2 constantly produce and broadcast new blocks.
		 */
		n.comm.Sync(n.handleBlockStream)
		n.goes.Go(func() { n.houseKeeping(ctx) })
		if n.getNodeID() == 2 {
			n.goes.Go(func() { n.packerLoop(ctx) })
		} else {
			n.goes.Go(func() { n.endorserLoop(ctx) })
		}
	default:
		panic("test does not exist")
	}

	n.goes.Wait()
	return nil
}

func (n *Node) handleBlockStream(ctx context.Context, stream <-chan *block.Block) (err error) {
	log.Debug("start to process block stream")
	defer log.Debug("process block stream done", "err", err)
	var stats blockStats
	startTime := mclock.Now()

	report := func(block *block.Block) {
		log.Info(fmt.Sprintf("imported blocks (%v)", stats.processed), stats.LogContext(block.Header())...)
		stats = blockStats{}
		startTime = mclock.Now()
	}

	var blk *block.Block
	for blk = range stream {
		if _, err := n.processBlock(blk, &stats); err != nil {
			return err
		}

		if stats.processed > 0 &&
			mclock.Now()-startTime > mclock.AbsTime(time.Second*2) {
			report(blk)
		}

		select {
		case <-ctx.Done():
			return ctx.Err()
		default:
		}
	}
	if blk != nil && stats.processed > 0 {
		report(blk)
	}
	return nil
}

// houseKeeping handles:
// 1. receive & broadcast new block
// 2. receive & broadcast new header
// 3. receive & broadcast new tx set
// 4. assemble new block from header and tx set
// 5. receive & broadcast new bs
// 6. receive & broadcast new bs
func (n *Node) houseKeeping(ctx context.Context) {
	debugLog := func(str string, kv ...interface{}) {
		log.Debug(str, append([]interface{}{"key", "house"}, kv...)...)
	}

	debugLog("enter house keeping")
	defer debugLog("leave house keeping")

	var scope event.SubscriptionScope
	defer scope.Close()

	newBlockCh := make(chan *comm.NewBlockEvent)
	newBlockSummaryCh := make(chan *comm.NewBlockSummaryEvent)
	newEndorsementCh := make(chan *comm.NewEndorsementEvent)
	newTxSetCh := make(chan *comm.NewTxSetEvent)
	newBlockHeaderCh := make(chan *comm.NewBlockHeaderEvent)

	scope.Track(n.comm.SubscribeBlock(newBlockCh))
	scope.Track(n.comm.SubscribeBlockSummary(newBlockSummaryCh))
	scope.Track(n.comm.SubscribeEndorsement(newEndorsementCh))
	scope.Track(n.comm.SubscribeTxSet(newTxSetCh))
	scope.Track(n.comm.SubscribeBlockHeader(newBlockHeaderCh))

	futureTicker := time.NewTicker(time.Duration(thor.BlockInterval) * time.Second)
	defer futureTicker.Stop()

	connectivityTicker := time.NewTicker(time.Second)
	defer connectivityTicker.Stop()

	var (
		noPeerTimes int
		lbs         *block.Summary // locally stored bs
		lts         *block.TxSet   // locally stored tx set
		lh          *block.Header  // locally stored hd
	)

	futureBlocks := cache.NewRandCache(32)

	knownBs := cache.NewRandCache(32)
	knownTs := cache.NewRandCache(32)
	knownEd := cache.NewRandCache(32)
	knownHd := cache.NewRandCache(32)

	for {
		select {
		case <-ctx.Done():
			return
		case newBlock := <-newBlockCh:
			var stats blockStats
			if isTrunk, err := n.processBlock(newBlock.Block, &stats); err != nil {
				if consensus.IsFutureBlock(err) ||
					(consensus.IsParentMissing(err) && futureBlocks.Contains(newBlock.Header().ParentID())) {
					debugLog("future block added", "id", newBlock.Header().ID())
					futureBlocks.Set(newBlock.Header().ID(), newBlock.Block)
				}
			} else if isTrunk {
				n.comm.BroadcastBlock(newBlock.Block)
				debugLog(fmt.Sprintf("imported blocks (%v)", stats.processed), stats.LogContext(newBlock.Block.Header())...)
			}

		case ev := <-newBlockSummaryCh:
			bs := ev.Summary

			if _, ok := knownBs.Get(bs.ID()); ok {
				continue
			} else {
				knownBs.Set(bs.ID(), struct{}{})
			}

			debugLog("<== bs", "id", bs.ID())

			now := uint64(time.Now().Unix())
<<<<<<< HEAD
			parentHeader := n.repo.BestBlock().Header()
=======
			parentHeader := n.chain.BestBlock().Header()
>>>>>>> 77ca1929

			// Only receive one bs from the same leader once in the same round
			if lbs != nil {
				if n.cons.ValidateBlockSummary(lbs, parentHeader, now) == nil {
					continue
				}
				debugLog("set lbs=nil")
				lbs = nil
			}

			// validate the new bs
			if err := n.cons.ValidateBlockSummary(bs, parentHeader, now); err != nil {
				debugLog("invalid bs", "err", err, "id", bs.ID())
				continue
			}

			lbs = bs
			debugLog("bs ==>", "id", bs.ID())
			n.comm.BroadcastBlockSummary(bs)

		case ev := <-newTxSetCh:
			ts := ev.TxSet

			if _, ok := knownTs.Get(ts.ID()); ok {
				continue
			} else {
				knownTs.Set(ts.ID(), struct{}{})
			}

			debugLog("<== ts", "id", ts.ID())

<<<<<<< HEAD
			parentHeader := n.repo.BestBlock().Header()
=======
			parentHeader := n.chain.BestBlock().Header()
>>>>>>> 77ca1929
			now := uint64(time.Now().Unix())

			// Only receive one tx set from the same leader once in the same round
			if lts != nil {
				if n.cons.ValidateTxSet(lts, parentHeader, now) == nil {
					continue
				}
				debugLog("set lts=nil")
				lts = nil
			}

			// validate the new tx set
			if err := n.cons.ValidateTxSet(ts, parentHeader, now); err != nil {
				debugLog("invalid ts", "err", err, "id", ts.ID())
				continue
<<<<<<< HEAD
			}

			if lbs != nil {
				// only reject the new tx set if the locally save bs is valid and they do not match
				if n.cons.ValidateBlockSummary(lbs, parentHeader, now) == nil && lbs.TxsRoot() != ts.TxsRoot() {
					debugLog("ts rejected", "id", ts.ID())
					continue
				}
			}

			lts = ts
			debugLog("ts ==>", "id", ts.ID())
			n.comm.BroadcastTxSet(ts)

			// assemble the block if the header has been received
			if lh != nil && n.cons.ValidateBlockHeader(lh, parentHeader, now) == nil && lh.TxsRoot() == ts.TxsRoot() {
				debugLog("assembling new block", "id", lh.ID())
				n.assembleNewBlock(lh, lts, parentHeader, now)
			}

		case ev := <-newEndorsementCh:
			ed := ev.Endorsement

			if _, ok := knownEd.Get(ed.ID()); ok {
				continue
			} else {
				knownEd.Set(ed.ID(), struct{}{})
			}

			debugLog("<== ed", "id", ed.ID())

			parentHeader := n.repo.BestBlock().Header()
			now := uint64(time.Now().Unix())

			if err := n.cons.ValidateEndorsement(ed, parentHeader, now); err != nil {
				debugLog("invalid ed", "err", err, "id", ed.ID())
				continue
			}

			debugLog("ed ==>", "id", ed.ID())
			n.comm.BroadcastEndorsement(ed)

		case ev := <-newBlockHeaderCh:
			header := ev.Header

			if _, ok := knownHd.Get(header.ID()); ok {
				continue
			} else {
				knownHd.Set(header.ID(), struct{}{})
			}

			debugLog("<== hd", "id", header.ID())

			parentHeader := n.repo.BestBlock().Header()
			now := uint64(time.Now().Unix())

			// Only receive one tx set from the same leader once in the same round
			if lh != nil {
				if n.cons.ValidateBlockHeader(lh, parentHeader, now) == nil {
					continue
				}
				debugLog("set lh=nil")
				lh = nil
			}

			if err := n.cons.ValidateBlockHeader(header, parentHeader, now); err != nil {
				debugLog("invalid hd", "id", header.ID(), "err", err)
				continue
			}

=======
			}

			if lbs != nil {
				// only reject the new tx set if the locally save bs is valid and they do not match
				if n.cons.ValidateBlockSummary(lbs, parentHeader, now) == nil && lbs.TxsRoot() != ts.TxsRoot() {
					debugLog("ts rejected", "id", ts.ID())
					continue
				}
			}

			lts = ts
			debugLog("ts ==>", "id", ts.ID())
			n.comm.BroadcastTxSet(ts)

			// assemble the block if the header has been received
			if lh != nil && n.cons.ValidateBlockHeader(lh, parentHeader, now) == nil && lh.TxsRoot() == ts.TxsRoot() {
				debugLog("assembling new block", "id", lh.ID())
				n.assembleNewBlock(lh, lts, parentHeader, now)
			}

		case ev := <-newEndorsementCh:
			ed := ev.Endorsement

			if _, ok := knownEd.Get(ed.ID()); ok {
				continue
			} else {
				knownEd.Set(ed.ID(), struct{}{})
			}

			debugLog("<== ed", "id", ed.ID())

			parentHeader := n.chain.BestBlock().Header()
			now := uint64(time.Now().Unix())

			if err := n.cons.ValidateEndorsement(ed, parentHeader, now); err != nil {
				debugLog("invalid ed", "err", err, "id", ed.ID())
				continue
			}

			debugLog("ed ==>", "id", ed.ID())
			n.comm.BroadcastEndorsement(ed)

		case ev := <-newBlockHeaderCh:
			header := ev.Header

			if _, ok := knownHd.Get(header.ID()); ok {
				continue
			} else {
				knownHd.Set(header.ID(), struct{}{})
			}

			debugLog("<== hd", "id", header.ID())

			parentHeader := n.chain.BestBlock().Header()
			now := uint64(time.Now().Unix())

			// Only receive one tx set from the same leader once in the same round
			if lh != nil {
				if n.cons.ValidateBlockHeader(lh, parentHeader, now) == nil {
					continue
				}
				debugLog("set lh=nil")
				lh = nil
			}

			if err := n.cons.ValidateBlockHeader(header, parentHeader, now); err != nil {
				debugLog("invalid hd", "id", header.ID(), "err", err)
				continue
			}

>>>>>>> 77ca1929
			lh = header
			debugLog("hd ==>", "key", "header", "id", header.ID())
			n.comm.BroadcastBlockHeader(header)

			// assemble the block either when there is an empty transaction list or
			// when there has been a tx set received and its tx root matches the one
			// computed from the header
			if (lts == nil && header.TxsRoot() == tx.EmptyRoot) ||
				(lts != nil && lts.TxsRoot() == header.TxsRoot() &&
					n.cons.ValidateTxSet(lts, parentHeader, now) == nil) {
				debugLog("assembling new block", "key", "header", "id", header.ID())
				n.assembleNewBlock(lh, lts, parentHeader, now)
			}

		case <-futureTicker.C:
			// process future blocks
			var blocks []*block.Block
			futureBlocks.ForEach(func(ent *cache.Entry) bool {
				blocks = append(blocks, ent.Value.(*block.Block))
				return true
			})
			sort.Slice(blocks, func(i, j int) bool {
				return blocks[i].Header().Number() < blocks[j].Header().Number()
			})
			var stats blockStats
			for i, block := range blocks {
				if isTrunk, err := n.processBlock(block, &stats); err == nil || consensus.IsKnownBlock(err) {
					debugLog("future block consumed", "id", block.Header().ID())
					futureBlocks.Remove(block.Header().ID())
					if isTrunk {
						n.comm.BroadcastBlock(block)
					}
				}

				if stats.processed > 0 && i == len(blocks)-1 {
					log.Info(fmt.Sprintf("imported blocks (%v)", stats.processed), stats.LogContext(block.Header())...)
				}
			}
		case <-connectivityTicker.C:
			if n.comm.PeerCount() == 0 {
				noPeerTimes++
				if noPeerTimes > 30 {
					noPeerTimes = 0
					go checkClockOffset()
				}
			} else {
				noPeerTimes = 0
			}
		}
	}
}

// assembleNewBlock is not responsible for validating the input header and tx set
func (n *Node) assembleNewBlock(header *block.Header, ts *block.TxSet, parentHeader *block.Header, now uint64) {
	var blk *block.Block
	if ts == nil {
		blk = block.Compose(header, tx.Transactions{})
	} else {
		blk = block.Compose(header, ts.Transactions())
	}

	var stats blockStats
	if isTrunk, err := n.processBlock(blk, &stats); err != nil {
		// reset locally saved header and tx set
		header = nil
		ts = nil
		log.Error("Failed to proccess the assembled new block", "err", err)
	} else if isTrunk {
		// only broadcast the new block id in the current round
		n.comm.BroadcastBlockID(blk.Header().ID())
		log.Info(fmt.Sprintf("imported blocks (%v)", stats.processed), stats.LogContext(blk.Header())...)
	}
}

func (n *Node) txStashLoop(ctx context.Context) {
	log.Debug("enter tx stash loop")
	defer log.Debug("leave tx stash loop")

	db, err := leveldb.OpenFile(n.txStashPath, &opt.Options{})
	if err != nil {
		log.Error("create tx stash", "err", err)
		return
	}
	defer db.Close()

	stash := newTxStash(db, 1000)

	{
		txs := stash.LoadAll()
		n.txPool.Fill(txs)
		log.Debug("loaded txs from stash", "count", len(txs))
	}

	var scope event.SubscriptionScope
	defer scope.Close()

	txCh := make(chan *txpool.TxEvent)
	scope.Track(n.txPool.SubscribeTxEvent(txCh))
	for {
		select {
		case <-ctx.Done():
			return
		case txEv := <-txCh:
			// skip executables
			if txEv.Executable != nil && *txEv.Executable {
				continue
			}
			// only stash non-executable txs
			if err := stash.Save(txEv.Tx); err != nil {
				log.Warn("stash tx", "id", txEv.Tx.ID(), "err", err)
			} else {
				log.Debug("stashed tx", "id", txEv.Tx.ID())
			}
		}
	}
}

func (n *Node) processBlock(blk *block.Block, stats *blockStats) (bool, error) {

	// consensus object is not thread-safe
	n.consLock.Lock()
	startTime := mclock.Now()
	stage, receipts, err := n.cons.Process(blk, uint64(time.Now().Unix()))
	execElapsed := mclock.Now() - startTime
	n.consLock.Unlock()

	if err != nil {
		switch {
		case consensus.IsKnownBlock(err):
			stats.UpdateIgnored(1)
			return false, nil
		case consensus.IsFutureBlock(err) || consensus.IsParentMissing(err):
			stats.UpdateQueued(1)
		case consensus.IsCritical(err):
			msg := fmt.Sprintf("failed to process block due to consensus failure \n%v\n", blk.Header())
			log.Error(msg, "err", err)
		default:
			log.Error("failed to process block", "err", err)
		}
		return false, err
	}

	if _, err := stage.Commit(); err != nil {
		log.Error("failed to commit state", "err", err)
		return false, err
	}

	prevTrunk, curTrunk, err := n.commitBlock(blk, receipts)
	if err != nil {
		log.Error("failed to commit block", "err", err)
		return false, err
	}
	commitElapsed := mclock.Now() - startTime - execElapsed

	if v, updated := n.bandwidth.Update(blk.Header(), time.Duration(execElapsed+commitElapsed)); updated {
		log.Debug("bandwidth updated", "gps", v)
	}

	stats.UpdateProcessed(1, len(receipts), execElapsed, commitElapsed, blk.Header().GasUsed())
	n.processFork(prevTrunk, curTrunk)
	return prevTrunk.HeadID() != curTrunk.HeadID(), nil
}

func (n *Node) commitBlock(newBlock *block.Block, receipts tx.Receipts) (*chain.Chain, *chain.Chain, error) {
	n.commitLock.Lock()
	defer n.commitLock.Unlock()

	best := n.repo.BestBlock()
	err := n.repo.AddBlock(newBlock, receipts)
	if err != nil {
		return nil, nil, err
	}
	if newBlock.Header().BetterThan(best.Header()) {
		if err := n.repo.SetBestBlockID(newBlock.Header().ID()); err != nil {
			return nil, nil, err
		}
	}
	prevTrunk := n.repo.NewChain(best.Header().ID())
	curTrunk := n.repo.NewBestChain()

	diff, err := curTrunk.Exclude(prevTrunk)
	if err != nil {
		return nil, nil, err
	}

	if !n.skipLogs {
		if n.logDBFailed {
			log.Warn("!!!log db skipped due to write failure (restart required to recover)")
		} else {
			if err := n.writeLogs(diff); err != nil {
				n.logDBFailed = true
				return nil, nil, errors.Wrap(err, "write logs")
			}
		}
	}
	return prevTrunk, curTrunk, nil
}

func (n *Node) writeLogs(diff []thor.Bytes32) error {
	// write full trunk blocks to prevent logs dropped
	// in rare condition of long fork
	return n.logDB.Log(func(w *logdb.Writer) error {
		for _, id := range diff {
			b, err := n.repo.GetBlock(id)
			if err != nil {
				return err
			}
			receipts, err := n.repo.GetBlockReceipts(id)
			if err != nil {
				return err
			}
			if err := w.Write(b, receipts); err != nil {
				return err
			}
		}
		return nil
	})
}

func (n *Node) processFork(prevTrunk, curTrunk *chain.Chain) {
	sideIds, err := prevTrunk.Exclude(curTrunk)
	if err != nil {
		log.Warn("failed to process fork", "err", err)
		return
	}
	if len(sideIds) == 0 {
		return
	}

	if n := len(sideIds); n >= 2 {
		log.Warn(fmt.Sprintf(
			`⑂⑂⑂⑂⑂⑂⑂⑂ FORK HAPPENED ⑂⑂⑂⑂⑂⑂⑂⑂
side-chain:   %v  %v`,
			n, sideIds[n-1]))
	}

	for _, id := range sideIds {
		b, err := n.repo.GetBlock(id)
		if err != nil {
			log.Warn("failed to process fork", "err", err)
			return
		}
		for _, tx := range b.Transactions() {
			if err := n.txPool.Add(tx); err != nil {
				log.Debug("failed to add tx to tx pool", "err", err, "id", tx.ID())
			}
		}
	}
}

func checkClockOffset() {
	resp, err := ntp.Query("pool.ntp.org")
	if err != nil {
		log.Debug("failed to access NTP", "err", err)
		return
	}
	if resp.ClockOffset > time.Duration(thor.BlockInterval)*time.Second/2 {
		log.Warn("clock offset detected", "offset", common.PrettyDuration(resp.ClockOffset))
	}
}<|MERGE_RESOLUTION|>--- conflicted
+++ resolved
@@ -345,11 +345,7 @@
 			debugLog("<== bs", "id", bs.ID())
 
 			now := uint64(time.Now().Unix())
-<<<<<<< HEAD
 			parentHeader := n.repo.BestBlock().Header()
-=======
-			parentHeader := n.chain.BestBlock().Header()
->>>>>>> 77ca1929
 
 			// Only receive one bs from the same leader once in the same round
 			if lbs != nil {
@@ -381,11 +377,7 @@
 
 			debugLog("<== ts", "id", ts.ID())
 
-<<<<<<< HEAD
 			parentHeader := n.repo.BestBlock().Header()
-=======
-			parentHeader := n.chain.BestBlock().Header()
->>>>>>> 77ca1929
 			now := uint64(time.Now().Unix())
 
 			// Only receive one tx set from the same leader once in the same round
@@ -401,7 +393,6 @@
 			if err := n.cons.ValidateTxSet(ts, parentHeader, now); err != nil {
 				debugLog("invalid ts", "err", err, "id", ts.ID())
 				continue
-<<<<<<< HEAD
 			}
 
 			if lbs != nil {
@@ -433,7 +424,7 @@
 
 			debugLog("<== ed", "id", ed.ID())
 
-			parentHeader := n.repo.BestBlock().Header()
+			parentHeader := n.chain.BestBlock().Header()
 			now := uint64(time.Now().Unix())
 
 			if err := n.cons.ValidateEndorsement(ed, parentHeader, now); err != nil {
@@ -455,7 +446,7 @@
 
 			debugLog("<== hd", "id", header.ID())
 
-			parentHeader := n.repo.BestBlock().Header()
+			parentHeader := n.chain.BestBlock().Header()
 			now := uint64(time.Now().Unix())
 
 			// Only receive one tx set from the same leader once in the same round
@@ -472,78 +463,6 @@
 				continue
 			}
 
-=======
-			}
-
-			if lbs != nil {
-				// only reject the new tx set if the locally save bs is valid and they do not match
-				if n.cons.ValidateBlockSummary(lbs, parentHeader, now) == nil && lbs.TxsRoot() != ts.TxsRoot() {
-					debugLog("ts rejected", "id", ts.ID())
-					continue
-				}
-			}
-
-			lts = ts
-			debugLog("ts ==>", "id", ts.ID())
-			n.comm.BroadcastTxSet(ts)
-
-			// assemble the block if the header has been received
-			if lh != nil && n.cons.ValidateBlockHeader(lh, parentHeader, now) == nil && lh.TxsRoot() == ts.TxsRoot() {
-				debugLog("assembling new block", "id", lh.ID())
-				n.assembleNewBlock(lh, lts, parentHeader, now)
-			}
-
-		case ev := <-newEndorsementCh:
-			ed := ev.Endorsement
-
-			if _, ok := knownEd.Get(ed.ID()); ok {
-				continue
-			} else {
-				knownEd.Set(ed.ID(), struct{}{})
-			}
-
-			debugLog("<== ed", "id", ed.ID())
-
-			parentHeader := n.chain.BestBlock().Header()
-			now := uint64(time.Now().Unix())
-
-			if err := n.cons.ValidateEndorsement(ed, parentHeader, now); err != nil {
-				debugLog("invalid ed", "err", err, "id", ed.ID())
-				continue
-			}
-
-			debugLog("ed ==>", "id", ed.ID())
-			n.comm.BroadcastEndorsement(ed)
-
-		case ev := <-newBlockHeaderCh:
-			header := ev.Header
-
-			if _, ok := knownHd.Get(header.ID()); ok {
-				continue
-			} else {
-				knownHd.Set(header.ID(), struct{}{})
-			}
-
-			debugLog("<== hd", "id", header.ID())
-
-			parentHeader := n.chain.BestBlock().Header()
-			now := uint64(time.Now().Unix())
-
-			// Only receive one tx set from the same leader once in the same round
-			if lh != nil {
-				if n.cons.ValidateBlockHeader(lh, parentHeader, now) == nil {
-					continue
-				}
-				debugLog("set lh=nil")
-				lh = nil
-			}
-
-			if err := n.cons.ValidateBlockHeader(header, parentHeader, now); err != nil {
-				debugLog("invalid hd", "id", header.ID(), "err", err)
-				continue
-			}
-
->>>>>>> 77ca1929
 			lh = header
 			debugLog("hd ==>", "key", "header", "id", header.ID())
 			n.comm.BroadcastBlockHeader(header)
