// Copyright (c) 2018 The VeChainThor developers

// Distributed under the GNU Lesser General Public License v3.0 software license, see the accompanying
// file LICENSE or <https://www.gnu.org/licenses/lgpl-3.0.html>

package node

import (
	"context"
	"fmt"
	"sort"
	"sync"
	"time"

	"github.com/beevik/ntp"
	"github.com/ethereum/go-ethereum/common"
	"github.com/ethereum/go-ethereum/common/mclock"
	"github.com/ethereum/go-ethereum/event"
	"github.com/pkg/errors"
	"github.com/syndtr/goleveldb/leveldb"
	"github.com/vechain/thor/v2/bft"
	"github.com/vechain/thor/v2/block"
	"github.com/vechain/thor/v2/cache"
	"github.com/vechain/thor/v2/chain"
	"github.com/vechain/thor/v2/cmd/thor/bandwidth"
	"github.com/vechain/thor/v2/co"
	"github.com/vechain/thor/v2/comm"
	"github.com/vechain/thor/v2/consensus"
	"github.com/vechain/thor/v2/log"
	"github.com/vechain/thor/v2/logdb"
	"github.com/vechain/thor/v2/packer"
	"github.com/vechain/thor/v2/state"
	"github.com/vechain/thor/v2/thor"
	"github.com/vechain/thor/v2/tx"
	"github.com/vechain/thor/v2/txpool"
)

var (
	// error when the block larger than known max block number + 1
	errBlockTemporaryUnprocessable = errors.New("block temporary unprocessable")
	errKnownBlock                  = errors.New("block already in the chain")
	errParentMissing               = errors.New("parent block is missing")
	errBFTRejected                 = errors.New("block rejected by BFT engine")
)

type Node struct {
	packer         *packer.Packer
	cons           *consensus.Consensus
	master         *Master
	repo           *chain.Repository
	bft            *bft.BFTEngine
	logDB          *logdb.LogDB
	txPool         *txpool.TxPool
	txStashPath    string
	comm           *comm.Communicator
	targetGasLimit uint64
	skipLogs       bool
	forkConfig     thor.ForkConfig

	logDBFailed bool
	bandwidth   bandwidth.Bandwidth
	maxBlockNum uint32
	processLock sync.Mutex
	logWorker   *worker
	logger      log.Logger
}

func New(
	master *Master,
	repo *chain.Repository,
	bft *bft.BFTEngine,
	stater *state.Stater,
	logDB *logdb.LogDB,
	txPool *txpool.TxPool,
	txStashPath string,
	comm *comm.Communicator,
	targetGasLimit uint64,
	skipLogs bool,
	forkConfig thor.ForkConfig,
) *Node {
	return &Node{
		packer:         packer.New(repo, stater, master.Address(), master.Beneficiary, forkConfig),
		cons:           consensus.New(repo, stater, forkConfig),
		master:         master,
		repo:           repo,
		bft:            bft,
		logDB:          logDB,
		txPool:         txPool,
		txStashPath:    txStashPath,
		comm:           comm,
		targetGasLimit: targetGasLimit,
		skipLogs:       skipLogs,
		forkConfig:     forkConfig,
		logger:         log.New("pkg", "node"),
	}
}

func (n *Node) Run(ctx context.Context) error {
	logWorker := newWorker()
	defer logWorker.Close()

	n.logWorker = logWorker

	maxBlockNum, err := n.repo.GetMaxBlockNum()
	if err != nil {
		return err
	}
	n.maxBlockNum = maxBlockNum

	var goes co.Goes
	goes.Go(func() { n.comm.Sync(ctx, n.handleBlockStream) })
	goes.Go(func() { n.houseKeeping(ctx) })
	goes.Go(func() { n.txStashLoop(ctx) })
	goes.Go(func() { n.packerLoop(ctx) })

	goes.Wait()
	return nil
}

func (n *Node) handleBlockStream(ctx context.Context, stream <-chan *block.Block) (err error) {
	n.logger.Debug("start to process block stream")
	defer n.logger.Debug("process block stream done", "err", err)
	var stats blockStats
	startTime := mclock.Now()

	report := func(block *block.Block) {
		n.logger.Info(fmt.Sprintf("imported blocks (%v)", stats.processed), stats.LogContext(block.Header())...)
		stats = blockStats{}
		startTime = mclock.Now()
	}

	var blk *block.Block
	for blk = range stream {
		if blk == nil {
			continue
		}
		if _, err := n.processBlock(blk, &stats); err != nil {
			return err
		}

		if stats.processed > 0 &&
			mclock.Now()-startTime > mclock.AbsTime(time.Second*2) {
			report(blk)
		}

		select {
		case <-ctx.Done():
			return ctx.Err()
		default:
		}
	}
	if blk != nil && stats.processed > 0 {
		report(blk)
	}
	return nil
}

func (n *Node) houseKeeping(ctx context.Context) {
	n.logger.Debug("enter house keeping")
	defer n.logger.Debug("leave house keeping")

	var scope event.SubscriptionScope
	defer scope.Close()

	newBlockCh := make(chan *comm.NewBlockEvent)
	scope.Track(n.comm.SubscribeBlock(newBlockCh))

	futureTicker := time.NewTicker(time.Duration(thor.BlockInterval) * time.Second)
	defer futureTicker.Stop()

	connectivityTicker := time.NewTicker(time.Second)
	defer connectivityTicker.Stop()

	var noPeerTimes int

	futureBlocks := cache.NewRandCache(32)

	for {
		select {
		case <-ctx.Done():
			return
		case newBlock := <-newBlockCh:
			var stats blockStats
			if isTrunk, err := n.processBlock(newBlock.Block, &stats); err != nil {
				if consensus.IsFutureBlock(err) ||
					((err == errParentMissing || err == errBlockTemporaryUnprocessable) && futureBlocks.Contains(newBlock.Header().ParentID())) {
					n.logger.Debug("future block added", "id", newBlock.Header().ID())
					futureBlocks.Set(newBlock.Header().ID(), newBlock.Block)
				}
			} else if isTrunk {
				n.comm.BroadcastBlock(newBlock.Block)
				n.logger.Info(fmt.Sprintf("imported blocks (%v)", stats.processed), stats.LogContext(newBlock.Block.Header())...)
			}
		case <-futureTicker.C:
			// process future blocks
			var blocks []*block.Block
			futureBlocks.ForEach(func(ent *cache.Entry) bool {
				blocks = append(blocks, ent.Value.(*block.Block))
				return true
			})
			sort.Slice(blocks, func(i, j int) bool {
				return blocks[i].Header().Number() < blocks[j].Header().Number()
			})
			var stats blockStats
			for i, block := range blocks {
				if isTrunk, err := n.processBlock(block, &stats); err == nil || err == errKnownBlock {
					n.logger.Debug("future block consumed", "id", block.Header().ID())
					futureBlocks.Remove(block.Header().ID())
					if isTrunk {
						n.comm.BroadcastBlock(block)
					}
				}

				if stats.processed > 0 && i == len(blocks)-1 {
					n.logger.Info(fmt.Sprintf("imported blocks (%v)", stats.processed), stats.LogContext(block.Header())...)
				}
			}
		case <-connectivityTicker.C:
			if n.comm.PeerCount() == 0 {
				noPeerTimes++
				if noPeerTimes > 30 {
					noPeerTimes = 0
					go checkClockOffset(n.logger)
				}
			} else {
				noPeerTimes = 0
			}
		}
	}
}

func (n *Node) txStashLoop(ctx context.Context) {
	n.logger.Debug("enter tx stash loop")
	defer n.logger.Debug("leave tx stash loop")

	db, err := leveldb.OpenFile(n.txStashPath, nil)
	if err != nil {
		n.logger.Error("create tx stash", "err", err)
		return
	}
	defer db.Close()

	stash := newTxStash(db, 1000)

	{
		txs := stash.LoadAll()
		n.txPool.Fill(txs)
		n.logger.Debug("loaded txs from stash", "count", len(txs))
	}

	var scope event.SubscriptionScope
	defer scope.Close()

	txCh := make(chan *txpool.TxEvent)
	scope.Track(n.txPool.SubscribeTxEvent(txCh))
	for {
		select {
		case <-ctx.Done():
			return
		case txEv := <-txCh:
			// skip executables
			if txEv.Executable != nil && *txEv.Executable {
				continue
			}
			// only stash non-executable txs
			if err := stash.Save(txEv.Tx); err != nil {
				n.logger.Warn("stash tx", "id", txEv.Tx.ID(), "err", err)
			} else {
				n.logger.Debug("stashed tx", "id", txEv.Tx.ID())
			}
		}
	}
}

// guardBlockProcessing adds lock on block processing and maintains block conflicts.
func (n *Node) guardBlockProcessing(blockNum uint32, process func(conflicts uint32) error) error {
	n.processLock.Lock()
	defer n.processLock.Unlock()

	if blockNum > n.maxBlockNum {
		if blockNum > n.maxBlockNum+1 {
			// the block is surely unprocessable now
			return errBlockTemporaryUnprocessable
		}
		n.maxBlockNum = blockNum
		return process(0)
	}

	conflicts, err := n.repo.ScanConflicts(blockNum)
	if err != nil {
		return err
	}
	return process(conflicts)
}

func (n *Node) processBlock(newBlock *block.Block, stats *blockStats) (bool, error) {
	var isTrunk *bool

	if err := n.guardBlockProcessing(newBlock.Header().Number(), func(conflicts uint32) error {
		// Check whether the block was already there.
		// It can be skipped if no conflicts.
		if conflicts > 0 {
			if _, err := n.repo.GetBlockSummary(newBlock.Header().ID()); err != nil {
				if !n.repo.IsNotFound(err) {
					return err
				}
			} else {
				return errKnownBlock
			}
		}
		parentSummary, err := n.repo.GetBlockSummary(newBlock.Header().ParentID())
		if err != nil {
			if !n.repo.IsNotFound(err) {
				return err
			}
			return errParentMissing
		}

		var (
			startTime = mclock.Now()
			oldBest   = n.repo.BestBlockSummary()
		)

		if ok, err := n.bft.Accepts(newBlock.Header().ParentID()); err != nil {
			return errors.Wrap(err, "bft accepts")
		} else if !ok {
			return errBFTRejected
		}

		// process the new block
		stage, receipts, err := n.cons.Process(parentSummary, newBlock, uint64(time.Now().Unix()), conflicts)
		if err != nil {
			return err
		}

		var becomeNewBest bool
		// let bft engine decide the best block after fork FINALITY
		if newBlock.Header().Number() >= n.forkConfig.FINALITY && oldBest.Header.Number() >= n.forkConfig.FINALITY {
			becomeNewBest, err = n.bft.Select(newBlock.Header())
			if err != nil {
				return errors.Wrap(err, "bft select")
			}
		} else {
			becomeNewBest = newBlock.Header().BetterThan(oldBest.Header)
		}
		logEnabled := becomeNewBest && !n.skipLogs && !n.logDBFailed
		isTrunk = &becomeNewBest

		execElapsed := mclock.Now() - startTime

		// write logs
		if logEnabled {
			if err := n.writeLogs(newBlock, receipts, oldBest.Header.ID()); err != nil {
				return errors.Wrap(err, "write logs")
			}
		}

		// commit produced states
		if _, err := stage.Commit(); err != nil {
			return errors.Wrap(err, "commit state")
		}

		// add the new block into repository
		if err := n.repo.AddBlock(newBlock, receipts, conflicts); err != nil {
			return errors.Wrap(err, "add block")
		}

		// commit block in bft engine
		if newBlock.Header().Number() >= n.forkConfig.FINALITY {
			if err := n.bft.CommitBlock(newBlock.Header(), false); err != nil {
				return errors.Wrap(err, "bft commits")
			}
		}

		realElapsed := mclock.Now() - startTime

		// sync the log-writing task
		if logEnabled {
			if err := n.logWorker.Sync(); err != nil {
				n.logger.Warn("failed to write logs", "err", err)
				n.logDBFailed = true
			}
		}

		if becomeNewBest {
			if err := n.repo.SetBestBlockID(newBlock.Header().ID()); err != nil {
				return err
			}
			n.processFork(newBlock, oldBest.Header.ID())
		}

		commitElapsed := mclock.Now() - startTime - execElapsed

		if v, updated := n.bandwidth.Update(newBlock.Header(), time.Duration(realElapsed)); updated {
			n.logger.Debug("bandwidth updated", "gps", v)
		}
		stats.UpdateProcessed(1, len(receipts), execElapsed, commitElapsed, realElapsed, newBlock.Header().GasUsed())

		metricBlockProcessedTxs().AddWithLabel(int64(len(receipts)), map[string]string{"type": "received"})
		metricBlockProcessedGas().AddWithLabel(int64(newBlock.Header().GasUsed()), map[string]string{"type": "received"})
		metricBlockProcessedDuration().Observe(time.Duration(realElapsed).Milliseconds())
		return nil
	}); err != nil {
		switch {
		case err == errKnownBlock:
			stats.UpdateIgnored(1)
			return false, nil
		case consensus.IsFutureBlock(err) || err == errParentMissing || err == errBlockTemporaryUnprocessable:
			stats.UpdateQueued(1)
		case err == errBFTRejected:
			// TODO: capture metrics
			log.Debug(fmt.Sprintf("block rejected by BFT engine\n%v\n", newBlock.Header()))
		case consensus.IsCritical(err):
<<<<<<< HEAD
			msg := fmt.Sprintf(`failed to process block due to consensus failure \n%v\n`, newBlock.Header())
			n.logger.Error(msg, "err", err)
=======
			msg := fmt.Sprintf(`failed to process block due to consensus failure\n%v\n`, newBlock.Header())
			log.Error(msg, "err", err)
>>>>>>> e565762a
		default:
			n.logger.Error("failed to process block", "err", err)
		}
		metricBlockProcessedCount().AddWithLabel(1, map[string]string{"type": "received", "success": "false"})
		return false, err
	}
	metricBlockProcessedCount().AddWithLabel(1, map[string]string{"type": "received", "success": "true"})
	return *isTrunk, nil
}

func (n *Node) writeLogs(newBlock *block.Block, newReceipts tx.Receipts, oldBestBlockID thor.Bytes32) (err error) {
	var w *logdb.Writer
	if int64(newBlock.Header().Timestamp()) < time.Now().Unix()-24*3600 {
		// turn off log sync to quickly catch up
		w = n.logDB.NewWriterSyncOff()
	} else {
		w = n.logDB.NewWriter()
	}
	defer func() {
		if err != nil {
			n.logWorker.Run(w.Rollback)
		}
	}()

	oldTrunk := n.repo.NewChain(oldBestBlockID)
	newTrunk := n.repo.NewChain(newBlock.Header().ParentID())

	oldBranch, err := oldTrunk.Exclude(newTrunk)
	if err != nil {
		return err
	}

	// to clear logs on the old branch.
	if len(oldBranch) > 0 {
		n.logWorker.Run(func() error {
			return w.Truncate(block.Number(oldBranch[0]))
		})
	}

	newBranch, err := newTrunk.Exclude(oldTrunk)
	if err != nil {
		return err
	}
	// write logs on the new branch.
	for _, id := range newBranch {
		block, err := n.repo.GetBlock(id)
		if err != nil {
			return err
		}
		receipts, err := n.repo.GetBlockReceipts(id)
		if err != nil {
			return err
		}
		n.logWorker.Run(func() error {
			return w.Write(block, receipts)
		})
	}

	n.logWorker.Run(func() error {
		if err := w.Write(newBlock, newReceipts); err != nil {
			return err
		}
		return w.Commit()
	})
	return nil
}

func (n *Node) processFork(newBlock *block.Block, oldBestBlockID thor.Bytes32) {
	oldTrunk := n.repo.NewChain(oldBestBlockID)
	newTrunk := n.repo.NewChain(newBlock.Header().ParentID())

	sideIds, err := oldTrunk.Exclude(newTrunk)
	if err != nil {
		n.logger.Warn("failed to process fork", "err", err)
		return
	}
	if len(sideIds) == 0 {
		return
	}

<<<<<<< HEAD
	if i := len(sideIds); i >= 2 {
		n.logger.Warn(fmt.Sprintf(
=======
	if n := len(sideIds); n >= 2 {
		metricChainForkCount().Add(1)
		metricChainForkSize().Add(int64(len(sideIds)))
		log.Warn(fmt.Sprintf(
>>>>>>> e565762a
			`⑂⑂⑂⑂⑂⑂⑂⑂ FORK HAPPENED ⑂⑂⑂⑂⑂⑂⑂⑂
side-chain:   %v  %v`,
			n, sideIds[i-1]))
	}

	for _, id := range sideIds {
		b, err := n.repo.GetBlock(id)
		if err != nil {
			n.logger.Warn("failed to process fork", "err", err)
			return
		}
		for _, tx := range b.Transactions() {
			if err := n.txPool.Add(tx); err != nil {
				n.logger.Debug("failed to add tx to tx pool", "err", err, "id", tx.ID())
			}
		}
	}
}

func checkClockOffset(logger log.Logger) {
	resp, err := ntp.Query("pool.ntp.org")
	if err != nil {
		logger.Debug("failed to access NTP", "err", err)
		return
	}
	if resp.ClockOffset > time.Duration(thor.BlockInterval)*time.Second/2 {
		logger.Warn("clock offset detected", "offset", common.PrettyDuration(resp.ClockOffset))
	}
}<|MERGE_RESOLUTION|>--- conflicted
+++ resolved
@@ -409,15 +409,10 @@
 			stats.UpdateQueued(1)
 		case err == errBFTRejected:
 			// TODO: capture metrics
-			log.Debug(fmt.Sprintf("block rejected by BFT engine\n%v\n", newBlock.Header()))
+			n.logger.Debug(fmt.Sprintf("block rejected by BFT engine\n%v\n", newBlock.Header()))
 		case consensus.IsCritical(err):
-<<<<<<< HEAD
-			msg := fmt.Sprintf(`failed to process block due to consensus failure \n%v\n`, newBlock.Header())
+			msg := fmt.Sprintf(`failed to process block due to consensus failure\n%v\n`, newBlock.Header())
 			n.logger.Error(msg, "err", err)
-=======
-			msg := fmt.Sprintf(`failed to process block due to consensus failure\n%v\n`, newBlock.Header())
-			log.Error(msg, "err", err)
->>>>>>> e565762a
 		default:
 			n.logger.Error("failed to process block", "err", err)
 		}
@@ -498,15 +493,10 @@
 		return
 	}
 
-<<<<<<< HEAD
 	if i := len(sideIds); i >= 2 {
-		n.logger.Warn(fmt.Sprintf(
-=======
-	if n := len(sideIds); n >= 2 {
 		metricChainForkCount().Add(1)
 		metricChainForkSize().Add(int64(len(sideIds)))
-		log.Warn(fmt.Sprintf(
->>>>>>> e565762a
+		n.logger.Warn(fmt.Sprintf(
 			`⑂⑂⑂⑂⑂⑂⑂⑂ FORK HAPPENED ⑂⑂⑂⑂⑂⑂⑂⑂
 side-chain:   %v  %v`,
 			n, sideIds[i-1]))
