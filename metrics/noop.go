// Copyright (c) 2024 The VeChainThor developers

// Distributed under the GNU Lesser General Public License v3.0 software license, see the accompanying
// file LICENSE or <https://www.gnu.org/licenses/lgpl-3.0.html>

package metrics

import (
	"net/http"
	"time"
)

// noopMetrics implements a no operations metrics service
type noopMetrics struct{}

func defaultNoopMetrics() Metrics { return &noopMetrics{} }

func (n *noopMetrics) GetOrCreateHistogramMeter(string, []int64) HistogramMeter { return &noopMetric }
func (n *noopMetrics) GetOrCreateHistogramVecMeter(string, []string, []int64) HistogramVecMeter {
	return &noopMetric
}
func (n *noopMetrics) GetOrCreateCountMeter(string) CountMeter { return &noopMetric }

func (n *noopMetrics) GetOrCreateCountVecMeter(string, []string) CountVecMeter {
	return &noopMetric
}

func (n *noopMetrics) GetOrCreateGaugeMeter(string) GaugeMeter {
	return &noopMetric
}
func (n *noopMetrics) GetOrCreateGaugeVecMeter(string, []string) GaugeVecMeter {
	return &noopMetric
}

func (n *noopMetrics) GetOrCreateHandler() http.Handler { return nil }

var noopMetric = noopMeters{}

type noopMeters struct{}

func (n noopMeters) ObserveWithLabels(_ int64, _ map[string]string) {}

func (n noopMeters) AddWithLabel(int64, map[string]string) {}

func (n noopMeters) SetWithLabel(int64, map[string]string) {}

func (n noopMeters) Add(int64) {}

func (n noopMeters) Set(int64) {}

func (n noopMeters) Observe(int64) {}

func (n *noopMetrics) ObserveWithLabels(int64, map[string]string) {}

<<<<<<< HEAD
func (n *noopMetrics) collectDiskIO(_ time.Duration) {}
=======
func (n *noopMetrics) collectDiskIO(time.Duration) {}
>>>>>>> edd3101a
<|MERGE_RESOLUTION|>--- conflicted
+++ resolved
@@ -52,8 +52,4 @@
 
 func (n *noopMetrics) ObserveWithLabels(int64, map[string]string) {}
 
-<<<<<<< HEAD
-func (n *noopMetrics) collectDiskIO(_ time.Duration) {}
-=======
-func (n *noopMetrics) collectDiskIO(time.Duration) {}
->>>>>>> edd3101a
+func (n *noopMetrics) collectDiskIO(time.Duration) {}